--- conflicted
+++ resolved
@@ -64,11 +64,7 @@
 			fakeOktetoClient := &client.FakeOktetoClient{
 				Namespace:       client.NewFakeNamespaceClient([]types.Namespace{{ID: "test"}}, nil),
 				Users:           client.NewFakeUsersClient(usr),
-<<<<<<< HEAD
-				KubetokenClient: client.NewFakeKubetokenClient(types.KubeTokenResponse{}, nil),
-=======
 				KubetokenClient: client.NewFakeKubetokenClient(client.FakeKubetokenResponse{}),
->>>>>>> ee8d129e
 			}
 			nsCmd := &NamespaceCommand{
 				okClient: fakeOktetoClient,
