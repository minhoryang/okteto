--- conflicted
+++ resolved
@@ -181,12 +181,8 @@
 		exists = false
 
 		if pushOpts.ImageTag == "" {
-<<<<<<< HEAD
-			if okteto.Context().Registry == "" {
-=======
 			registryURL := okteto.Config{}.GetRegistryURL()
 			if registryURL == "" {
->>>>>>> 3e00a5f7
 				return fmt.Errorf("you need to specify the image tag to build with the '-t' argument")
 			}
 			pushOpts.ImageTag = reg.GetImageTag("", dev.Name, dev.Namespace)
