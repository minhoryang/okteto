// Copyright 2023 The Okteto Authors
// Licensed under the Apache License, Version 2.0 (the "License");
// you may not use this file except in compliance with the License.
// You may obtain a copy of the License at
//
// http://www.apache.org/licenses/LICENSE-2.0
//
// Unless required by applicable law or agreed to in writing, software
// distributed under the License is distributed on an "AS IS" BASIS,
// WITHOUT WARRANTIES OR CONDITIONS OF ANY KIND, either express or implied.
// See the License for the specific language governing permissions and
// limitations under the License.

package deploy

import (
	"context"
	"fmt"
	"os"
	"os/signal"
	"time"

	buildv2 "github.com/okteto/okteto/cmd/build/v2"
	contextCMD "github.com/okteto/okteto/cmd/context"
	"github.com/okteto/okteto/cmd/namespace"
	pipelineCMD "github.com/okteto/okteto/cmd/pipeline"
	"github.com/okteto/okteto/cmd/utils"
	"github.com/okteto/okteto/pkg/analytics"
	"github.com/okteto/okteto/pkg/cmd/pipeline"
	"github.com/okteto/okteto/pkg/constants"
	"github.com/okteto/okteto/pkg/divert"
	oktetoErrors "github.com/okteto/okteto/pkg/errors"
	"github.com/okteto/okteto/pkg/externalresource"
	"github.com/okteto/okteto/pkg/format"
	oktetoLog "github.com/okteto/okteto/pkg/log"
	"github.com/okteto/okteto/pkg/model"
	"github.com/okteto/okteto/pkg/okteto"
	oktetoPath "github.com/okteto/okteto/pkg/path"
	"github.com/okteto/okteto/pkg/types"
	"github.com/spf13/afero"
	"github.com/spf13/cobra"
	metav1 "k8s.io/apimachinery/pkg/apis/meta/v1"
)

const (
	headerUpgrade          = "Upgrade"
	succesfullyDeployedmsg = "Development environment '%s' successfully deployed"
)

// Options options for deploy command
type Options struct {
	// ManifestPathFlag is the option -f as introduced by the user when executing this command.
	// This is stored at the configmap as filename to redeploy from the ui.
	ManifestPathFlag string
	// ManifestPath is the patah to the manifest used though the command execution.
	// This might change its value during execution
	ManifestPath     string
	Name             string
	Namespace        string
	K8sContext       string
	Variables        []string
	Manifest         *model.Manifest
	Build            bool
	Dependencies     bool
	RunWithoutBash   bool
	RunInRemote      bool
	servicesToDeploy []string

	Repository string
	Branch     string
	Wait       bool
	Timeout    time.Duration

	ShowCTA bool
}

// DeployCommand defines the config for deploying an app
type DeployCommand struct {
	GetManifest func(path string) (*model.Manifest, error)

	TempKubeconfigFile string
	K8sClientProvider  okteto.K8sClientProvider
	Builder            *buildv2.OktetoBuilder
	GetExternalControl func(cp okteto.K8sClientProvider, filename string) (ExternalResourceInterface, error)
	GetDeployer        func(context.Context, *model.Manifest, *Options, string, *buildv2.OktetoBuilder, configMapHandler) (deployerInterface, error)
	deployWaiter       deployWaiter
	CfgMapHandler      configMapHandler
	Fs                 afero.Fs
	DivertDriver       divert.Driver
	PipelineCMD        pipelineCMD.PipelineDeployerInterface

	PipelineType model.Archetype
	isRemote     bool
}

type ExternalResourceInterface interface {
	Deploy(ctx context.Context, name string, ns string, externalInfo *externalresource.ExternalResource) error
	List(ctx context.Context, ns string, labelSelector string) ([]externalresource.ExternalResource, error)
}

type deployerInterface interface {
	deploy(context.Context, *Options) error
	cleanUp(context.Context, error)
}

// Deploy deploys the okteto manifest
func Deploy(ctx context.Context) *cobra.Command {
	options := &Options{}

	cmd := &cobra.Command{
		Use:   "deploy [service...]",
		Short: "Execute locally the list of commands specified in the 'deploy' section of your okteto manifest",
		RunE: func(cmd *cobra.Command, args []string) error {
			// validate cmd options
			if options.Dependencies && !okteto.IsOkteto() {
				return fmt.Errorf("'dependencies' is only supported in clusters that have Okteto installed")
			}

			if err := validateAndSet(options.Variables, os.Setenv); err != nil {
				return err
			}

			// This is needed because the deploy command needs the original kubeconfig configuration even in the execution within another
			// deploy command. If not, we could be proxying a proxy and we would be applying the incorrect deployed-by label
			os.Setenv(constants.OktetoSkipConfigCredentialsUpdate, "false")
			if options.ManifestPath != "" {
				// if path is absolute, its transformed from root path to a rel path
				initialCWD, err := os.Getwd()
				if err != nil {
					return fmt.Errorf("failed to get the current working directory: %w", err)
				}
				manifestPathFlag, err := oktetoPath.GetRelativePathFromCWD(initialCWD, options.ManifestPath)
				if err != nil {
					return err
				}
				// as the installer uses root for executing the pipeline, we save the rel path from root as ManifestPathFlag option
				options.ManifestPathFlag = manifestPathFlag

				// when the manifest path is set by the cmd flag, we are moving cwd so the cmd is executed from that dir
				uptManifestPath, err := model.UpdateCWDtoManifestPath(options.ManifestPath)
				if err != nil {
					return err
				}
				options.ManifestPath = uptManifestPath
			}

			// Loads, updates and uses the context from path. If not found, it creates and uses a new context
			if err := contextCMD.LoadContextFromPath(ctx, options.Namespace, options.K8sContext, options.ManifestPath); err != nil {
				if err.Error() == fmt.Errorf(oktetoErrors.ErrNotLogged, okteto.CloudURL).Error() {
					return err
				}
				if err := contextCMD.NewContextCommand().Run(ctx, &contextCMD.ContextOptions{Namespace: options.Namespace}); err != nil {
					return err
				}
			}

			if okteto.IsOkteto() {
				create, err := utils.ShouldCreateNamespace(ctx, okteto.Context().Namespace)
				if err != nil {
					return err
				}
				if create {
					nsCmd, err := namespace.NewCommand()
					if err != nil {
						return err
					}
					if err := nsCmd.Create(ctx, &namespace.CreateOptions{Namespace: okteto.Context().Namespace}); err != nil {
						return err
					}
				}
			}

			options.ShowCTA = oktetoLog.IsInteractive()
			options.servicesToDeploy = args

			k8sClientProvider := okteto.NewK8sClientProvider()
			pc, err := pipelineCMD.NewCommand()
			if err != nil {
				return fmt.Errorf("could not create pipeline command: %w", err)
			}
			c := &DeployCommand{
				GetManifest: model.GetManifestV2,

				GetExternalControl: getExternalControlFromCtx,
				K8sClientProvider:  k8sClientProvider,
				GetDeployer:        GetDeployer,
				Builder:            buildv2.NewBuilderFromScratch(),
				deployWaiter:       newDeployWaiter(k8sClientProvider),
				isRemote:           utils.LoadBoolean(constants.OKtetoDeployRemote),
				CfgMapHandler:      NewConfigmapHandler(k8sClientProvider),
				Fs:                 afero.NewOsFs(),
				PipelineCMD:        pc,
			}
			startTime := time.Now()

			stop := make(chan os.Signal, 1)
			signal.Notify(stop, os.Interrupt)
			exit := make(chan error, 1)

			go func() {
				err := c.RunDeploy(ctx, options)

				deployType := "custom"
				hasDependencySection := false
				hasBuildSection := false
				if options.Manifest != nil {
					if options.Manifest.IsV2 &&
						options.Manifest.Deploy != nil &&
						options.Manifest.Deploy.ComposeSection != nil &&
						options.Manifest.Deploy.ComposeSection.ComposesInfo != nil {
						deployType = "compose"
					}

					hasDependencySection = options.Manifest.IsV2 && len(options.Manifest.Dependencies) > 0
					hasBuildSection = options.Manifest.IsV2 && len(options.Manifest.Build) > 0
				}

				analytics.TrackDeploy(analytics.TrackDeployMetadata{
					Success:                err == nil,
					IsOktetoRepo:           utils.IsOktetoRepo(),
					Duration:               time.Since(startTime),
					PipelineType:           c.PipelineType,
					DeployType:             deployType,
					IsPreview:              os.Getenv(model.OktetoCurrentDeployBelongsToPreview) == "true",
					HasDependenciesSection: hasDependencySection,
					HasBuildSection:        hasBuildSection,
				})

				exit <- err
			}()

			select {
			case <-stop:
				oktetoLog.Infof("CTRL+C received, starting shutdown sequence")
				oktetoLog.Spinner("Shutting down...")
				oktetoLog.StartSpinner()
				defer oktetoLog.StopSpinner()

				deployer, err := c.GetDeployer(ctx, options.Manifest, options, "", nil, nil)
				if err != nil {
					return err
				}
				deployer.cleanUp(ctx, oktetoErrors.ErrIntSig)
				return oktetoErrors.ErrIntSig
			case err := <-exit:
				return err
			}
		},
	}

	cmd.Flags().StringVar(&options.Name, "name", "", "development environment name")
	cmd.Flags().StringVarP(&options.ManifestPath, "file", "f", "", "path to the okteto manifest file")
	cmd.Flags().StringVarP(&options.Namespace, "namespace", "n", "", "overwrites the namespace where the development environment is deployed")
	cmd.Flags().StringVarP(&options.K8sContext, "context", "c", "", "context where the development environment is deployed")
	cmd.Flags().StringArrayVarP(&options.Variables, "var", "v", []string{}, "set a variable (can be set more than once)")
	cmd.Flags().BoolVarP(&options.Build, "build", "", false, "force build of images when deploying the development environment")
	cmd.Flags().BoolVarP(&options.Dependencies, "dependencies", "", false, "deploy the dependencies from manifest")
	cmd.Flags().BoolVarP(&options.RunWithoutBash, "no-bash", "", false, "execute commands without bash")
	cmd.Flags().BoolVarP(&options.RunInRemote, "remote", "", false, "force run deploy commands in remote")

	cmd.Flags().BoolVarP(&options.Wait, "wait", "w", false, "wait until the development environment is deployed (defaults to false)")
	cmd.Flags().DurationVarP(&options.Timeout, "timeout", "t", getDefaultTimeout(), "the length of time to wait for completion, zero means never. Any other values should contain a corresponding time unit e.g. 1s, 2m, 3h ")

	return cmd
}

// RunDeploy runs the deploy sequence
func (dc *DeployCommand) RunDeploy(ctx context.Context, deployOptions *Options) error {
	oktetoLog.SetStage("Load manifest")
	manifest, err := dc.GetManifest(deployOptions.ManifestPath)
	if err != nil {
		return err
	}
	deployOptions.Manifest = manifest
	oktetoLog.Debug("found okteto manifest")
	dc.PipelineType = deployOptions.Manifest.Type

	if deployOptions.Manifest.Deploy == nil {
		return oktetoErrors.ErrManifestFoundButNoDeployCommands
	}
	if len(deployOptions.servicesToDeploy) > 0 && deployOptions.Manifest.Deploy.ComposeSection == nil {
		return oktetoErrors.ErrDeployCantDeploySvcsIfNotCompose
	}

	cwd, err := os.Getwd()
	if err != nil {
		return fmt.Errorf("failed to get the current working directory: %w", err)
	}

	// We need to create a client that doesn't go through the proxy to create
	// the configmap without the deployedByLabel
	c, _, err := dc.K8sClientProvider.Provide(okteto.Context().Cfg)
	if err != nil {
		return err
	}
	dc.addEnvVars(cwd)

	if err := setDeployOptionsValuesFromManifest(ctx, deployOptions, cwd, c); err != nil {
		return err
	}

	data := &pipeline.CfgData{
		Name:       deployOptions.Name,
		Namespace:  deployOptions.Manifest.Namespace,
		Repository: os.Getenv(model.GithubRepositoryEnvVar),
		Branch:     os.Getenv(constants.OktetoGitBranchEnvVar),
		Filename:   deployOptions.ManifestPathFlag,
		Status:     pipeline.ProgressingStatus,
		Manifest:   deployOptions.Manifest.Manifest,
		Icon:       deployOptions.Manifest.Icon,
	}

	if !deployOptions.Manifest.IsV2 && deployOptions.Manifest.Type == model.StackType {
		data.Manifest = deployOptions.Manifest.Deploy.ComposeSection.Stack.Manifest
	}

	cfg, err := dc.CfgMapHandler.translateConfigMapAndDeploy(ctx, data)
	if err != nil {
		return err
	}

	os.Setenv(constants.OktetoNameEnvVar, deployOptions.Name)

	if err := dc.deployDependencies(ctx, deployOptions); err != nil {
		if errStatus := dc.CfgMapHandler.updateConfigMap(ctx, cfg, data, err); errStatus != nil {
			return errStatus
		}
		return err
	}

	if err := buildImages(ctx, dc.Builder.Build, dc.Builder.GetServicesToBuild, deployOptions); err != nil {
		return dc.CfgMapHandler.updateConfigMap(ctx, cfg, data, err)
	}

<<<<<<< HEAD
	deployer, err := dc.GetDeployer(ctx, deployOptions.Manifest, deployOptions, cwd, dc.Builder, dc.CfgMapHandler)
=======
	if err := dc.recreateFailedPods(ctx, deployOptions.Name); err != nil {
		oktetoLog.Infof("failed to recreate failed pods: %s", err.Error())
	}

	deployer, err := dc.GetDeployer(ctx, deployOptions.Manifest, deployOptions, cwd, dc.Builder)
>>>>>>> 6f113db6
	if err != nil {
		return err
	}

	err = deployer.deploy(ctx, deployOptions)
	if err != nil {
		if err == oktetoErrors.ErrIntSig {
			return nil
		}
		err = oktetoErrors.UserError{E: err}
		data.Status = pipeline.ErrorStatus
	} else {
		oktetoLog.SetStage("")
		hasDeployed, err := pipeline.HasDeployedSomething(ctx, deployOptions.Name, deployOptions.Manifest.Namespace, c)
		if err != nil {
			return err
		}
		if hasDeployed {
			if deployOptions.Wait {
				if err := dc.deployWaiter.wait(ctx, deployOptions); err != nil {
					return err
				}
			}
			if !utils.LoadBoolean(constants.OktetoWithinDeployCommandContextEnvVar) {
				eg := &endpointGetter{
					K8sClientProvider:  dc.K8sClientProvider,
					GetExternalControl: dc.GetExternalControl,
					TempKubeconfigFile: dc.TempKubeconfigFile,
				}
				if err := eg.showEndpoints(ctx, &EndpointsOptions{Name: deployOptions.Name, Namespace: deployOptions.Manifest.Namespace}); err != nil {
					oktetoLog.Infof("could not retrieve endpoints: %s", err)
				}
			}
			if deployOptions.ShowCTA {
				oktetoLog.Success(succesfullyDeployedmsg, deployOptions.Name)
				if oktetoLog.IsInteractive() {
					oktetoLog.Information("Run 'okteto up' to activate your development container")
				}
			}
			pipeline.AddDevAnnotations(ctx, deployOptions.Manifest, c)
		}
		data.Status = pipeline.DeployedStatus
	}

	if err := dc.CfgMapHandler.updateConfigMap(ctx, cfg, data, err); err != nil {
		return err
	}

	return err
}

func buildImages(ctx context.Context, build func(context.Context, *types.BuildOptions) error, getServicesToBuild func(context.Context, *model.Manifest, []string) ([]string, error), deployOptions *Options) error {
	var stackServicesWithBuild map[string]bool

	if stack := deployOptions.Manifest.GetStack(); stack != nil {
		stackServicesWithBuild = stack.GetServicesWithBuildSection()
	}

	allServicesWithBuildSection := deployOptions.Manifest.GetBuildServices()
	oktetoManifestServicesWithBuild := setDifference(allServicesWithBuildSection, stackServicesWithBuild) // Warning: this way of getting the oktetoManifestServicesWithBuild is highly dependent on the manifest struct as it is now. We are assuming that: *okteto* manifest build = manifest build - stack build section
	servicesToDeployWithBuild := setIntersection(allServicesWithBuildSection, sliceToSet(deployOptions.servicesToDeploy))
	// We need to build:
	// - All the services that have a build section defined in the *okteto* manifest
	// - Services from *deployOptions.servicesToDeploy* that have a build section

	servicesToBuildSet := setUnion(oktetoManifestServicesWithBuild, servicesToDeployWithBuild)

	if deployOptions.Build {
		buildOptions := &types.BuildOptions{
			EnableStages: true,
			Manifest:     deployOptions.Manifest,
			CommandArgs:  setToSlice(servicesToBuildSet),
		}
		oktetoLog.Debug("force build from manifest definition")
		if errBuild := build(ctx, buildOptions); errBuild != nil {
			return errBuild
		}
	} else {
		servicesToBuild, err := getServicesToBuild(ctx, deployOptions.Manifest, setToSlice(servicesToBuildSet))
		if err != nil {
			return err
		}

		if len(servicesToBuild) != 0 {
			buildOptions := &types.BuildOptions{
				EnableStages: true,
				Manifest:     deployOptions.Manifest,
				CommandArgs:  servicesToBuild,
			}

			if errBuild := build(ctx, buildOptions); errBuild != nil {
				return errBuild
			}
		}
	}

	return nil
}

func sliceToSet[T comparable](slice []T) map[T]bool {
	set := make(map[T]bool)
	for _, value := range slice {
		set[value] = true
	}
	return set
}

func setToSlice[T comparable](set map[T]bool) []T {
	slice := make([]T, 0, len(set))
	for value := range set {
		slice = append(slice, value)
	}
	return slice
}

func setIntersection[T comparable](set1, set2 map[T]bool) map[T]bool {
	intersection := make(map[T]bool)
	for value := range set1 {
		if _, ok := set2[value]; ok {
			intersection[value] = true
		}
	}
	return intersection
}

func setUnion[T comparable](set1, set2 map[T]bool) map[T]bool {
	union := make(map[T]bool)
	for value := range set1 {
		union[value] = true
	}
	for value := range set2 {
		union[value] = true
	}
	return union
}

func setDifference[T comparable](set1, set2 map[T]bool) map[T]bool {
	difference := make(map[T]bool)
	for value := range set1 {
		if _, ok := set2[value]; !ok {
			difference[value] = true
		}
	}
	return difference
}

func getDefaultTimeout() time.Duration {
	defaultTimeout := 5 * time.Minute
	t := os.Getenv(model.OktetoTimeoutEnvVar)
	if t == "" {
		return defaultTimeout
	}

	parsed, err := time.ParseDuration(t)
	if err != nil {
		oktetoLog.Infof("OKTETO_TIMEOUT value is not a valid duration: %s", t)
		oktetoLog.Infof("timeout fallback to defaultTimeout")
		return defaultTimeout
	}

	return parsed
}

func GetDeployer(ctx context.Context, manifest *model.Manifest, opts *Options, cwd string, builder *buildv2.OktetoBuilder, cmapHandler configMapHandler) (deployerInterface, error) {
	var (
		deployer deployerInterface
		err      error
	)

	isRemote := utils.LoadBoolean(constants.OKtetoDeployRemote)

	if isRemote || manifest.Deploy.Image == "" {
		deployer, err = newLocalDeployer(ctx, cwd, opts, cmapHandler)
		if err != nil {
			return nil, fmt.Errorf("could not initialize local deploy command: %w", err)
		}
		oktetoLog.Info("Deploying locally...")
	} else {
		deployer = newRemoteDeployer(builder)
		oktetoLog.Info("Deploying remotely...")
	}
	return deployer, nil
}

// deployDependencies deploy the dependencies in the manifest
func (dc *DeployCommand) deployDependencies(ctx context.Context, deployOptions *Options) error {
	for depName, dep := range deployOptions.Manifest.Dependencies {
		oktetoLog.Information("Deploying dependency '%s'", depName)
		oktetoLog.SetStage(fmt.Sprintf("Deploying dependency %s", depName))
		dep.Variables = append(dep.Variables, model.EnvVar{
			Name:  "OKTETO_ORIGIN",
			Value: "okteto-deploy",
		})
		namespace := okteto.Context().Namespace
		if dep.Namespace != "" {
			namespace = dep.Namespace
		}
		pipOpts := &pipelineCMD.DeployOptions{
			Name:         depName,
			Repository:   dep.Repository,
			Branch:       dep.Branch,
			File:         dep.ManifestPath,
			Variables:    model.SerializeEnvironmentVars(dep.Variables),
			Wait:         dep.Wait,
			Timeout:      dep.GetTimeout(deployOptions.Timeout),
			SkipIfExists: !deployOptions.Dependencies,
			Namespace:    namespace,
		}

		if err := dc.PipelineCMD.ExecuteDeployPipeline(ctx, pipOpts); err != nil {
			return err
		}
	}
	oktetoLog.SetStage("")
	return nil
}

func (dc *DeployCommand) recreateFailedPods(ctx context.Context, name string) error {
	c, _, err := dc.K8sClientProvider.Provide(okteto.Context().Cfg)
	if err != nil {
		return fmt.Errorf("could not get kubernetes client: %s", err)
	}

	pods, err := c.CoreV1().Pods(okteto.Context().Namespace).List(ctx, metav1.ListOptions{LabelSelector: fmt.Sprintf("%s=%s", model.DeployedByLabel, format.ResourceK8sMetaString(name))})
	if err != nil {
		return fmt.Errorf("could not list pods: %s", err)
	}
	for _, pod := range pods.Items {
		if pod.Status.Phase == "Failed" {
			err := c.CoreV1().Pods(okteto.Context().Namespace).Delete(ctx, pod.Name, metav1.DeleteOptions{})
			if err != nil {
				return fmt.Errorf("could not delete pod %s: %s", pod.Name, err)
			}
		}
	}
	return nil
}<|MERGE_RESOLUTION|>--- conflicted
+++ resolved
@@ -332,15 +332,11 @@
 		return dc.CfgMapHandler.updateConfigMap(ctx, cfg, data, err)
 	}
 
-<<<<<<< HEAD
-	deployer, err := dc.GetDeployer(ctx, deployOptions.Manifest, deployOptions, cwd, dc.Builder, dc.CfgMapHandler)
-=======
 	if err := dc.recreateFailedPods(ctx, deployOptions.Name); err != nil {
 		oktetoLog.Infof("failed to recreate failed pods: %s", err.Error())
 	}
 
-	deployer, err := dc.GetDeployer(ctx, deployOptions.Manifest, deployOptions, cwd, dc.Builder)
->>>>>>> 6f113db6
+	deployer, err := dc.GetDeployer(ctx, deployOptions.Manifest, deployOptions, cwd, dc.Builder, dc.CfgMapHandler)
 	if err != nil {
 		return err
 	}
