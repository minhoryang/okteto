--- conflicted
+++ resolved
@@ -575,13 +575,8 @@
 		TempKubeconfigFile: deploy.GetTempKubeConfigFile(up.Manifest.Name),
 		K8sClientProvider:  k8sClientProvider,
 		Builder:            buildv2.NewBuilderFromScratch(),
-<<<<<<< HEAD
-		GetExternalControl: deploy.GetExternalControl,
+		GetExternalControl: deploy.NewDeployExternalK8sControl,
 		Fs:                 up.Fs,
-=======
-		GetExternalControl: deploy.NewDeployExternalK8sControl,
-		Fs:                 afero.NewOsFs(),
->>>>>>> 8f0a2081
 		CfgMapHandler:      deploy.NewConfigmapHandler(k8sProvider),
 		PipelineCMD:        pc,
 		DeployWaiter:       deploy.NewDeployWaiter(k8sClientProvider),
