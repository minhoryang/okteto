// Copyright 2023 The Okteto Authors
// Licensed under the Apache License, Version 2.0 (the "License");
// you may not use this file except in compliance with the License.
// You may obtain a copy of the License at
//
// http://www.apache.org/licenses/LICENSE-2.0
//
// Unless required by applicable law or agreed to in writing, software
// distributed under the License is distributed on an "AS IS" BASIS,
// WITHOUT WARRANTIES OR CONDITIONS OF ANY KIND, either express or implied.
// See the License for the specific language governing permissions and
// limitations under the License.

package context

import (
	"context"
	"errors"
	"fmt"
	authenticationv1 "k8s.io/api/authentication/v1"
	"os"
	"strings"
	"testing"

	"github.com/okteto/okteto/internal/test"
	"github.com/okteto/okteto/internal/test/client"
	"github.com/okteto/okteto/pkg/constants"
	oktetoErrors "github.com/okteto/okteto/pkg/errors"
	"github.com/okteto/okteto/pkg/okteto"
	"github.com/okteto/okteto/pkg/types"
	"github.com/stretchr/testify/assert"
	corev1 "k8s.io/api/core/v1"
	v1 "k8s.io/apimachinery/pkg/apis/meta/v1"
	"k8s.io/apimachinery/pkg/runtime"
)

func newFakeContextCommand(c *client.FakeOktetoClient, user *types.User, fakeObjects []runtime.Object) *ContextCommand {
	return &ContextCommand{
		K8sClientProvider:    test.NewFakeK8sProvider(fakeObjects...),
		LoginController:      test.NewFakeLoginController(user, nil),
		OktetoClientProvider: client.NewFakeOktetoClientProvider(c),
		OktetoContextWriter:  test.NewFakeOktetoContextWriter(),
	}
}

func Test_createContext(t *testing.T) {
	ctx := context.Background()

	var tests = []struct {
		name          string
		ctxStore      *okteto.OktetoContextStore
		ctxOptions    *ContextOptions
		kubeconfigCtx test.KubeconfigFields
		expectedErr   bool
		user          *types.User
		fakeObjects   []runtime.Object
	}{
		{
			name: "change namespace",
			ctxStore: &okteto.OktetoContextStore{
				Contexts: map[string]*okteto.OktetoContext{
					"https://okteto.cloud.com": {},
				},
				CurrentContext: "https://okteto.cloud.com",
			},
			ctxOptions: &ContextOptions{
				IsOkteto:  true,
				Save:      true,
				Context:   "https://okteto.cloud.com",
				Namespace: "test",
			},
			user: &types.User{
				Token: "test",
			},
			kubeconfigCtx: test.KubeconfigFields{
				Name:           []string{"cloud_okteto_com"},
				Namespace:      []string{"test"},
				CurrentContext: ""},
			expectedErr: false,
		},
		{
			name: "change namespace forbidden",
			ctxStore: &okteto.OktetoContextStore{
				Contexts: map[string]*okteto.OktetoContext{
					"https://okteto.cloud.com": {},
				},
				CurrentContext: "https://okteto.cloud.com",
			},
			ctxOptions: &ContextOptions{
				IsOkteto:             true,
				Save:                 true,
				Context:              "https://okteto.cloud.com",
				Namespace:            "not-found",
				CheckNamespaceAccess: true,
			},
			user: &types.User{
				Token: "test",
			},
			kubeconfigCtx: test.KubeconfigFields{
				Name:           []string{"cloud_okteto_com"},
				Namespace:      []string{"test"},
				CurrentContext: "",
			},
			expectedErr: true,
		},
		{
			name: "change to personal namespace if namespace is not found",
			ctxStore: &okteto.OktetoContextStore{
				Contexts: map[string]*okteto.OktetoContext{
					"https://okteto.cloud.com": {},
				},
				CurrentContext: "https://okteto.cloud.com",
			},
			ctxOptions: &ContextOptions{
				IsOkteto:  true,
				Save:      true,
				Context:   "https://okteto.cloud.com",
				Namespace: "not-found",
			},
			user: &types.User{
				Token: "test",
			},
			kubeconfigCtx: test.KubeconfigFields{
				Name:           []string{"cloud_okteto_com"},
				Namespace:      []string{"test"},
				CurrentContext: "",
			},
			expectedErr: false,
		},
		{
			name: "transform k8s to url and create okteto context -> namespace with label",
			ctxStore: &okteto.OktetoContextStore{
				Contexts: map[string]*okteto.OktetoContext{},
			},
			ctxOptions: &ContextOptions{
				IsOkteto: false,
				Context:  "cloud_okteto_com",
			},
			kubeconfigCtx: test.KubeconfigFields{
				Name:      []string{"cloud_okteto_com"},
				Namespace: []string{"test"},
			},
			user: &types.User{
				Token: "test",
			},
			fakeObjects: []runtime.Object{
				&corev1.Namespace{
					ObjectMeta: v1.ObjectMeta{
						Name: "test",
						Labels: map[string]string{
							constants.DevLabel: "true",
						},
						Annotations: map[string]string{
							constants.OktetoURLAnnotation: "https://cloud.okteto.com",
						},
					},
				},
			},
			expectedErr: false,
		},
		{
			name: "transform k8s to url and create okteto context no namespace found",
			ctxStore: &okteto.OktetoContextStore{
				Contexts: map[string]*okteto.OktetoContext{},
			},
			ctxOptions: &ContextOptions{
				IsOkteto: false,
				Context:  "cloud_okteto_com",
			},
			user: &types.User{
				Token: "test",
			},
			kubeconfigCtx: test.KubeconfigFields{
				Name:      []string{"cloud_okteto_com"},
				Namespace: []string{"test"},
			},
			expectedErr: false,
		},
		{
			name: "transform k8s to url and create okteto context -> namespace without label",
			ctxStore: &okteto.OktetoContextStore{
				Contexts: map[string]*okteto.OktetoContext{},
			},
			ctxOptions: &ContextOptions{
				IsOkteto: false,
				Context:  "cloud_okteto_com",
			},
			user: &types.User{
				Token: "test",
			},
			kubeconfigCtx: test.KubeconfigFields{
				Name:      []string{"cloud_okteto_com"},
				Namespace: []string{"test"},
			},
			expectedErr: false,
		},

		{
			name: "transform k8s to url and create okteto context and no namespace defined",
			ctxStore: &okteto.OktetoContextStore{
				Contexts: map[string]*okteto.OktetoContext{},
			},
			ctxOptions: &ContextOptions{
				IsOkteto: false,
				Context:  "cloud_okteto_com",
			},
			user: &types.User{
				Token: "test",
			},
			kubeconfigCtx: test.KubeconfigFields{
				Name:      []string{"cloud_okteto_com"},
				Namespace: []string{""},
			},
			expectedErr: false,
		},
		{
			name: "transform k8s to url and there is a context",
			ctxStore: &okteto.OktetoContextStore{
				Contexts: map[string]*okteto.OktetoContext{
					"https://cloud.okteto.com": {
						Token:    "this is a token",
						IsOkteto: true,
					},
				},
			},
			user: &types.User{
				Token: "test",
			},
			ctxOptions: &ContextOptions{
				IsOkteto: false,
				Context:  "cloud_okteto_com",
			},
			kubeconfigCtx: test.KubeconfigFields{
				Name:           []string{"cloud_okteto_com"},
				Namespace:      []string{"test"},
				CurrentContext: "",
			},
			expectedErr: false,
		},
		{
			name: "change to available okteto context",
			ctxStore: &okteto.OktetoContextStore{
				Contexts: map[string]*okteto.OktetoContext{
					"https://cloud.okteto.com": {
						Token:    "this is a token",
						IsOkteto: true,
					},
				},
			},
			user: &types.User{
				Token: "test",
			},
			ctxOptions: &ContextOptions{
				IsOkteto: true,
				Context:  "cloud.okteto.com",
			},
			kubeconfigCtx: test.KubeconfigFields{

				Name:           []string{"cloud_okteto_com"},
				Namespace:      []string{"test"},
				CurrentContext: "",
			},
			expectedErr: false,
		},
		{
			name: "change to available okteto context",
			ctxStore: &okteto.OktetoContextStore{
				Contexts: map[string]*okteto.OktetoContext{
					"https://cloud.okteto.com": {
						Token:    "this is a token",
						IsOkteto: true,
					},
				},
			},
			user: &types.User{
				Token: "test",
			},
			ctxOptions: &ContextOptions{
				IsOkteto: true,
				Context:  "https://cloud.okteto.com",
			},
			kubeconfigCtx: test.KubeconfigFields{
				Name:           []string{"cloud_okteto_com"},
				Namespace:      []string{"test"},
				CurrentContext: "",
			},
			expectedErr: false,
		},
		{
			name: "empty ctx create url",
			ctxStore: &okteto.OktetoContextStore{
				Contexts: make(map[string]*okteto.OktetoContext),
			},
			ctxOptions: &ContextOptions{
				IsOkteto: true,
				Context:  "https://okteto.cloud.com",
				Token:    "this is a token",
			},
			user: &types.User{
				Token: "test",
			},
			kubeconfigCtx: test.KubeconfigFields{
				Name:           []string{"cloud_okteto_com"},
				Namespace:      []string{"test"},
				CurrentContext: "",
			},
			expectedErr: false,
		},
	}

	for _, tt := range tests {
		t.Run(tt.name, func(t *testing.T) {
			file, err := test.CreateKubeconfig(tt.kubeconfigCtx)
			if err != nil {
				t.Fatal(err)
			}
			defer os.Remove(file)

			fakeOktetoClient := &client.FakeOktetoClient{
				Namespace:       client.NewFakeNamespaceClient([]types.Namespace{{ID: "test"}}, nil),
				Users:           client.NewFakeUsersClient(tt.user),
				Preview:         client.NewFakePreviewClient(&client.FakePreviewResponse{}),
<<<<<<< HEAD
				KubetokenClient: client.NewFakeKubetokenClient(types.KubeTokenResponse{}, nil),
=======
				KubetokenClient: client.NewFakeKubetokenClient(client.FakeKubetokenResponse{}),
>>>>>>> ee8d129e
			}

			ctxController := newFakeContextCommand(fakeOktetoClient, tt.user, tt.fakeObjects)
			okteto.CurrentStore = tt.ctxStore

			if err := ctxController.UseContext(ctx, tt.ctxOptions); err != nil && !tt.expectedErr {
				t.Fatalf("Not expecting error but got: %s", err.Error())
			} else if tt.expectedErr && err == nil {
				t.Fatal("Not thrown error")
			}
			assert.Equal(t, tt.ctxOptions.Context, okteto.CurrentStore.CurrentContext)
		})
	}
}

func TestAutoAuthWhenNotValidTokenOnlyWhenOktetoContextIsRun(t *testing.T) {
	ctx := context.Background()

	user := &types.User{
		Token: "test",
	}

	fakeOktetoClient := &client.FakeOktetoClient{
		Namespace:       client.NewFakeNamespaceClient([]types.Namespace{{ID: "test"}}, nil),
		Users:           client.NewFakeUsersClient(user, fmt.Errorf("unauthorized. Please run 'okteto context url' and try again")),
<<<<<<< HEAD
		KubetokenClient: client.NewFakeKubetokenClient(types.KubeTokenResponse{}, nil),
=======
		KubetokenClient: client.NewFakeKubetokenClient(client.FakeKubetokenResponse{}),
>>>>>>> ee8d129e
	}

	ctxController := newFakeContextCommand(fakeOktetoClient, user, nil)

	var tests = []struct {
		name                string
		ctxOptions          *ContextOptions
		user                *types.User
		fakeOktetoClient    *client.FakeOktetoClient
		isAutoAuthTriggered bool
	}{
		{
			name: "okteto context triggers auto auth",
			ctxOptions: &ContextOptions{
				IsOkteto:     true,
				Context:      "https://okteto.cloud.com",
				Token:        "this is a invalid token",
				IsCtxCommand: true,
			},
			user:                user,
			fakeOktetoClient:    fakeOktetoClient,
			isAutoAuthTriggered: true,
		},
		{
			name: "non okteto context command gives unauthorized message",
			ctxOptions: &ContextOptions{
				IsOkteto:     true,
				Context:      "https://okteto.cloud.com",
				Token:        "this is a invalid token",
				IsCtxCommand: false,
			},
			user:                user,
			fakeOktetoClient:    fakeOktetoClient,
			isAutoAuthTriggered: false,
		},
	}

	for _, tt := range tests {
		t.Run(tt.name, func(t *testing.T) {
			err := ctxController.initOktetoContext(ctx, tt.ctxOptions)
			if err != nil {
				if err.Error() == fmt.Errorf(oktetoErrors.ErrNotLogged, okteto.Context().Name).Error() && tt.isAutoAuthTriggered {
					t.Fatalf("Not expecting error but got: %s", err.Error())
				}
			}
		})
	}
}

func TestCheckAccessToNamespace(t *testing.T) {
	t.Parallel()

	ctx := context.Background()
	user := &types.User{
		Token: "test",
	}

	fakeOktetoClient := &client.FakeOktetoClient{
		Namespace: client.NewFakeNamespaceClient([]types.Namespace{{ID: "test"}}, nil),
		Users:     client.NewFakeUsersClient(user, fmt.Errorf("unauthorized. Please run 'okteto context url' and try again")),
	}

	fakeCtxCommand := newFakeContextCommand(fakeOktetoClient, user, []runtime.Object{
		&corev1.Namespace{
			ObjectMeta: v1.ObjectMeta{
				Name: "test",
			},
		},
	})

	var tests = []struct {
		name           string
		ctxOptions     *ContextOptions
		expectedAccess bool
	}{
		{
			name: "okteto client can access to namespace",
			ctxOptions: &ContextOptions{
				IsOkteto:  true,
				Namespace: "test",
			},
			expectedAccess: true,
		},
		{
			name: "okteto client cannot access to namespace",
			ctxOptions: &ContextOptions{
				IsOkteto:  true,
				Namespace: "non-ccessible-ns",
			},
			expectedAccess: false,
		},
		{
			name: "non okteto client can access to namespace",
			ctxOptions: &ContextOptions{
				IsOkteto:  false,
				Namespace: "test",
			},
			expectedAccess: true,
		},
		{
			name: "non okteto client cannot access to namespace",
			ctxOptions: &ContextOptions{
				IsOkteto:  false,
				Namespace: "test",
			},
			expectedAccess: false,
		},
	}

	for _, tt := range tests {
		t.Run(tt.name, func(t *testing.T) {
			t.Parallel()

			currentCtxCommand := *fakeCtxCommand
			if tt.ctxOptions.IsOkteto {
				currentCtxCommand.K8sClientProvider = nil
			} else {
				if !tt.expectedAccess {
					currentCtxCommand = *newFakeContextCommand(fakeOktetoClient, user, []runtime.Object{})
				}
				currentCtxCommand.OktetoClientProvider = nil
			}
			hasAccess, err := hasAccessToNamespace(ctx, &currentCtxCommand, tt.ctxOptions)
			if err != nil && !strings.Contains(err.Error(), "not found") {
				t.Fatalf("not expecting error but got: %s", err.Error())
			}
			if hasAccess != tt.expectedAccess {
				t.Fatalf("%s fail. expected %t but got: %t", tt.name, tt.expectedAccess, hasAccess)
			}
		})
	}
}

func TestGetUserContext(t *testing.T) {
	ctx := context.Background()

	okteto.CurrentStore = &okteto.OktetoContextStore{
		CurrentContext: "test",
		Contexts: map[string]*okteto.OktetoContext{
			"test": {
				UserID: "test",
			},
		},
	}

	x509Err := errors.New("x509: certificate signed by unknown authority")
	type input struct {
		ns      string
		userErr []error
	}
	type output struct {
		uc  *types.UserContext
		err error
	}
	tt := []struct {
		name                  string
		input                 input
		output                output
<<<<<<< HEAD
		kubetokenMockResponse types.KubeTokenResponse
		kubetokenMockError    error
		useStaticToken        bool
=======
		kubetokenMockResponse client.FakeKubetokenResponse
>>>>>>> ee8d129e
	}{
		{
			name: "existing namespace",
			input: input{
				ns: "test",
			},
			output: output{
				uc: &types.UserContext{
					User: types.User{
						Token: "test",
					},
					Credentials: types.Credential{
						Token: "static",
					},
				},
				err: nil,
			},
		},
		{
			name: "unauthorized namespace",
			input: input{
				ns: "test",
				userErr: []error{
					fmt.Errorf("unauthorized. Please run 'okteto context url' and try again"),
				},
			},
			output: output{
				uc:  nil,
				err: oktetoErrors.NotLoggedError{},
			},
		},
		{
			name: "x509 error",
			input: input{
				ns: "test",
				userErr: []error{
					x509Err,
				},
			},
			output: output{
				uc:  nil,
				err: x509Err,
			},
		},
		{
			name: "not found + redirect to personal namespace",
			input: input{
				ns: "test",
				userErr: []error{
					fmt.Errorf("not found"),
				},
			},
			output: output{
				uc: &types.UserContext{
					User: types.User{
						Token: "test",
					},
					Credentials: types.Credential{
						Token: "static",
					},
				},
				err: nil,
			},
		},
		{
			name: "two retries, then success",
			input: input{
				ns: "test",
				userErr: []error{
					fmt.Errorf("first error"),
					fmt.Errorf("second error"),
				},
			},
			output: output{
				uc: &types.UserContext{
					User: types.User{
						Token: "test",
					},
					Credentials: types.Credential{
						Token: "static",
					},
<<<<<<< HEAD
=======
				},
				err: nil,
			},
		},
		{
			name: "max retries exceeded",
			input: input{
				ns: "test",
				userErr: []error{
					assert.AnError,
					assert.AnError,
					assert.AnError,
					assert.AnError,
				},
			},
			output: output{
				uc:  nil,
				err: oktetoErrors.ErrInternalServerError,
			},
		},
		{
			name: "dynamic kubetoken not available, falling back to static token",
			input: input{
				ns: "test",
			},
			output: output{
				uc: &types.UserContext{
					User: types.User{
						Token: "test",
					},
					Credentials: types.Credential{
						Token: "static",
					},
>>>>>>> ee8d129e
				},
				err: nil,
			},
			kubetokenMockResponse: client.FakeKubetokenResponse{
				Token: types.KubeTokenResponse{
					TokenRequest: authenticationv1.TokenRequest{
						Status: authenticationv1.TokenRequestStatus{
							Token: "",
						},
					},
				},
				Err: assert.AnError,
			},
		},
		{
			name: "dynamic kubetoken returned successfully and takes priority over static token",
			input: input{
				ns: "test",
			},
			output: output{
				uc: &types.UserContext{
					User: types.User{
						Token: "test",
					},
					Credentials: types.Credential{
						Token: "dynamic-token",
					},
				},
				err: nil,
			},
			kubetokenMockResponse: client.FakeKubetokenResponse{
				Token: types.KubeTokenResponse{
					TokenRequest: authenticationv1.TokenRequest{
						Status: authenticationv1.TokenRequestStatus{
							Token: "dynamic-token",
						},
					},
				},
				Err: nil,
			},
		},
		{
			name: "max retries exceeded",
			input: input{
				ns: "test",
				userErr: []error{
					assert.AnError,
					assert.AnError,
					assert.AnError,
					assert.AnError,
				},
			},
			output: output{
				uc:  nil,
				err: oktetoErrors.ErrInternalServerError,
			},
		},
		{
			name: "dynamic kubetoken not available, falling back to static token",
			input: input{
				ns: "test",
			},
			output: output{
				uc: &types.UserContext{
					User: types.User{
						Token: "test",
					},
					Credentials: types.Credential{
						Token: "static",
					},
				},
				err: nil,
			},
			kubetokenMockResponse: types.KubeTokenResponse{
				TokenRequest: authenticationv1.TokenRequest{
					Status: authenticationv1.TokenRequestStatus{
						Token: "",
					},
				},
			},
			kubetokenMockError: assert.AnError,
		},
		{
			name: "dynamic kubetoken returned successfully and takes priority over static token",
			input: input{
				ns: "test",
			},
			output: output{
				uc: &types.UserContext{
					User: types.User{
						Token: "test",
					},
					Credentials: types.Credential{
						Token: "dynamic-token",
					},
				},
				err: nil,
			},
			kubetokenMockResponse: types.KubeTokenResponse{
				TokenRequest: authenticationv1.TokenRequest{
					Status: authenticationv1.TokenRequestStatus{
						Token: "dynamic-token",
					},
				},
			},
		},
		{
			name: "static kubetoken is returned when using feature flag",
			input: input{
				ns: "test",
			},
			output: output{
				uc: &types.UserContext{
					User: types.User{
						Token: "test",
					},
					Credentials: types.Credential{
						Token: "static",
					},
				},
				err: nil,
			},
			useStaticToken: true,
			kubetokenMockResponse: types.KubeTokenResponse{
				TokenRequest: authenticationv1.TokenRequest{
					Status: authenticationv1.TokenRequestStatus{
						Token: "dynamic-token",
					},
				},
			},
		},
	}
	for _, tc := range tt {
		tc := tc
		t.Run(tc.name, func(t *testing.T) {
			userCtx := &types.UserContext{
				User: types.User{
					Token: "test",
				},
				Credentials: types.Credential{
					Token: "static",
				},
			}

<<<<<<< HEAD
			if tc.useStaticToken {
				t.Setenv("OKTETO_USE_STATIC_KUBETOKEN", "true")
			}

			fakeOktetoClient := &client.FakeOktetoClient{
				Namespace:       client.NewFakeNamespaceClient([]types.Namespace{{ID: "test"}}, nil),
				Users:           client.NewFakeUsersClientWithContext(userCtx, tc.input.userErr...),
				KubetokenClient: client.NewFakeKubetokenClient(tc.kubetokenMockResponse, tc.kubetokenMockError),
=======
			fakeOktetoClient := &client.FakeOktetoClient{
				Namespace:       client.NewFakeNamespaceClient([]types.Namespace{{ID: "test"}}, nil),
				Users:           client.NewFakeUsersClientWithContext(userCtx, tc.input.userErr...),
				KubetokenClient: client.NewFakeKubetokenClient(tc.kubetokenMockResponse),
>>>>>>> ee8d129e
			}
			cmd := ContextCommand{
				OktetoClientProvider: client.NewFakeOktetoClientProvider(fakeOktetoClient),
				OktetoContextWriter:  test.NewFakeOktetoContextWriter(),
			}
			uc, err := cmd.getUserContext(ctx, tc.input.ns)
			assert.ErrorIs(t, tc.output.err, err)
			assert.Equal(t, tc.output.uc, uc)
		})
	}
}<|MERGE_RESOLUTION|>--- conflicted
+++ resolved
@@ -320,11 +320,7 @@
 				Namespace:       client.NewFakeNamespaceClient([]types.Namespace{{ID: "test"}}, nil),
 				Users:           client.NewFakeUsersClient(tt.user),
 				Preview:         client.NewFakePreviewClient(&client.FakePreviewResponse{}),
-<<<<<<< HEAD
-				KubetokenClient: client.NewFakeKubetokenClient(types.KubeTokenResponse{}, nil),
-=======
 				KubetokenClient: client.NewFakeKubetokenClient(client.FakeKubetokenResponse{}),
->>>>>>> ee8d129e
 			}
 
 			ctxController := newFakeContextCommand(fakeOktetoClient, tt.user, tt.fakeObjects)
@@ -350,11 +346,7 @@
 	fakeOktetoClient := &client.FakeOktetoClient{
 		Namespace:       client.NewFakeNamespaceClient([]types.Namespace{{ID: "test"}}, nil),
 		Users:           client.NewFakeUsersClient(user, fmt.Errorf("unauthorized. Please run 'okteto context url' and try again")),
-<<<<<<< HEAD
-		KubetokenClient: client.NewFakeKubetokenClient(types.KubeTokenResponse{}, nil),
-=======
 		KubetokenClient: client.NewFakeKubetokenClient(client.FakeKubetokenResponse{}),
->>>>>>> ee8d129e
 	}
 
 	ctxController := newFakeContextCommand(fakeOktetoClient, user, nil)
@@ -513,13 +505,8 @@
 		name                  string
 		input                 input
 		output                output
-<<<<<<< HEAD
-		kubetokenMockResponse types.KubeTokenResponse
-		kubetokenMockError    error
+		kubetokenMockResponse client.FakeKubetokenResponse
 		useStaticToken        bool
-=======
-		kubetokenMockResponse client.FakeKubetokenResponse
->>>>>>> ee8d129e
 	}{
 		{
 			name: "existing namespace",
@@ -601,8 +588,6 @@
 					Credentials: types.Credential{
 						Token: "static",
 					},
-<<<<<<< HEAD
-=======
 				},
 				err: nil,
 			},
@@ -636,7 +621,6 @@
 					Credentials: types.Credential{
 						Token: "static",
 					},
->>>>>>> ee8d129e
 				},
 				err: nil,
 			},
@@ -678,96 +662,6 @@
 				Err: nil,
 			},
 		},
-		{
-			name: "max retries exceeded",
-			input: input{
-				ns: "test",
-				userErr: []error{
-					assert.AnError,
-					assert.AnError,
-					assert.AnError,
-					assert.AnError,
-				},
-			},
-			output: output{
-				uc:  nil,
-				err: oktetoErrors.ErrInternalServerError,
-			},
-		},
-		{
-			name: "dynamic kubetoken not available, falling back to static token",
-			input: input{
-				ns: "test",
-			},
-			output: output{
-				uc: &types.UserContext{
-					User: types.User{
-						Token: "test",
-					},
-					Credentials: types.Credential{
-						Token: "static",
-					},
-				},
-				err: nil,
-			},
-			kubetokenMockResponse: types.KubeTokenResponse{
-				TokenRequest: authenticationv1.TokenRequest{
-					Status: authenticationv1.TokenRequestStatus{
-						Token: "",
-					},
-				},
-			},
-			kubetokenMockError: assert.AnError,
-		},
-		{
-			name: "dynamic kubetoken returned successfully and takes priority over static token",
-			input: input{
-				ns: "test",
-			},
-			output: output{
-				uc: &types.UserContext{
-					User: types.User{
-						Token: "test",
-					},
-					Credentials: types.Credential{
-						Token: "dynamic-token",
-					},
-				},
-				err: nil,
-			},
-			kubetokenMockResponse: types.KubeTokenResponse{
-				TokenRequest: authenticationv1.TokenRequest{
-					Status: authenticationv1.TokenRequestStatus{
-						Token: "dynamic-token",
-					},
-				},
-			},
-		},
-		{
-			name: "static kubetoken is returned when using feature flag",
-			input: input{
-				ns: "test",
-			},
-			output: output{
-				uc: &types.UserContext{
-					User: types.User{
-						Token: "test",
-					},
-					Credentials: types.Credential{
-						Token: "static",
-					},
-				},
-				err: nil,
-			},
-			useStaticToken: true,
-			kubetokenMockResponse: types.KubeTokenResponse{
-				TokenRequest: authenticationv1.TokenRequest{
-					Status: authenticationv1.TokenRequestStatus{
-						Token: "dynamic-token",
-					},
-				},
-			},
-		},
 	}
 	for _, tc := range tt {
 		tc := tc
@@ -781,21 +675,14 @@
 				},
 			}
 
-<<<<<<< HEAD
 			if tc.useStaticToken {
 				t.Setenv("OKTETO_USE_STATIC_KUBETOKEN", "true")
 			}
 
-			fakeOktetoClient := &client.FakeOktetoClient{
-				Namespace:       client.NewFakeNamespaceClient([]types.Namespace{{ID: "test"}}, nil),
-				Users:           client.NewFakeUsersClientWithContext(userCtx, tc.input.userErr...),
-				KubetokenClient: client.NewFakeKubetokenClient(tc.kubetokenMockResponse, tc.kubetokenMockError),
-=======
 			fakeOktetoClient := &client.FakeOktetoClient{
 				Namespace:       client.NewFakeNamespaceClient([]types.Namespace{{ID: "test"}}, nil),
 				Users:           client.NewFakeUsersClientWithContext(userCtx, tc.input.userErr...),
 				KubetokenClient: client.NewFakeKubetokenClient(tc.kubetokenMockResponse),
->>>>>>> ee8d129e
 			}
 			cmd := ContextCommand{
 				OktetoClientProvider: client.NewFakeOktetoClientProvider(fakeOktetoClient),
