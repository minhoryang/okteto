--- conflicted
+++ resolved
@@ -71,22 +71,14 @@
 		pvcForDev.Spec.VolumeName = k8Volume.Spec.VolumeName
 		_, err = vClient.Update(ctx, pvcForDev, metav1.UpdateOptions{})
 		if err != nil {
-<<<<<<< HEAD
-			if !isDynamicallyProvisionedPVCError(err, pvc.Name) {
-=======
 			if !isDynamicallyProvisionedPVCError(err, pvcForDev.Name) {
->>>>>>> 07070782
 				return fmt.Errorf("error updating kubernetes volume claim: %w", err)
 			}
 			oktetoLog.Debug("could not update pvc in namespace %s: %w", dev.Namespace, err)
 			oktetoLog.Warning(`Could not increase the size of the dev volume from %s to %s:
 try running 'okteto down -v' and 'okteto up', or talk to your administrator
 (the PVC's storage class must support 'allowVolumeExpansion' to be able to upscale dev volumes).`,
-<<<<<<< HEAD
-				k8Volume.Spec.Resources.Requests[apiv1.ResourceStorage], pvc.Spec.Resources.Requests[apiv1.ResourceStorage])
-=======
 				k8Volume.Spec.Resources.Requests[apiv1.ResourceStorage], pvcForDev.Spec.Resources.Requests[apiv1.ResourceStorage])
->>>>>>> 07070782
 		}
 	}
 	return nil
