--- conflicted
+++ resolved
@@ -52,13 +52,8 @@
 - name: endpoint1
   url: /some/url/1`),
 			expected: ExternalResource{
-<<<<<<< HEAD
-				Icon: "myicon",
+				Icon: "default",
 				Endpoints: []*ExternalEndpoint{
-=======
-				Icon: "default",
-				Endpoints: []ExternalEndpoint{
->>>>>>> c537f87a
 					{
 						Name: "endpoint1",
 						Url:  "/some/url/1",
