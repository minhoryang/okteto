// Copyright 2023 The Okteto Authors
// Licensed under the Apache License, Version 2.0 (the "License");
// you may not use this file except in compliance with the License.
// You may obtain a copy of the License at
//
// http://www.apache.org/licenses/LICENSE-2.0
//
// Unless required by applicable law or agreed to in writing, software
// distributed under the License is distributed on an "AS IS" BASIS,
// WITHOUT WARRANTIES OR CONDITIONS OF ANY KIND, either express or implied.
// See the License for the specific language governing permissions and
// limitations under the License.

package model

import (
	"errors"
	"fmt"
	"net/url"
	"os"
	"path/filepath"
	"regexp"
	"sort"
	"strconv"
	"strings"
	"time"

	"github.com/a8m/envsubst"
	"github.com/compose-spec/godotenv"
	"github.com/google/uuid"
	"github.com/okteto/okteto/pkg/cache"
	"github.com/okteto/okteto/pkg/constants"
	oktetoErrors "github.com/okteto/okteto/pkg/errors"
	"github.com/okteto/okteto/pkg/filesystem"
	oktetoLog "github.com/okteto/okteto/pkg/log"
	"github.com/okteto/okteto/pkg/model/forward"
	"github.com/spf13/afero"
	yaml "gopkg.in/yaml.v2"
	apiv1 "k8s.io/api/core/v1"
	resource "k8s.io/apimachinery/pkg/api/resource"
	"k8s.io/utils/pointer"
)

var (
	// OktetoBinImageTag image tag with okteto internal binaries
	OktetoBinImageTag = "okteto/bin:1.4.2"

	errBadName = fmt.Errorf("Invalid name: must consist of lower case alphanumeric characters or '-', and must start and end with an alphanumeric character")

	// ValidKubeNameRegex is the regex to validate a kubernetes resource name
	ValidKubeNameRegex = regexp.MustCompile(`[^a-z0-9\-]+`)
)

// Dev represents a development container
type Dev struct {
	Name                 string             `json:"name,omitempty" yaml:"name,omitempty"`
	Username             string             `json:"-" yaml:"-"`
	RegistryURL          string             `json:"-" yaml:"-"`
	Selector             Selector           `json:"selector,omitempty" yaml:"selector,omitempty"`
	Annotations          Annotations        `json:"annotations,omitempty" yaml:"annotations,omitempty"`
	Tolerations          []apiv1.Toleration `json:"tolerations,omitempty" yaml:"tolerations,omitempty"`
	Context              string             `json:"context,omitempty" yaml:"context,omitempty"`
	Namespace            string             `json:"namespace,omitempty" yaml:"namespace,omitempty"`
	Container            string             `json:"container,omitempty" yaml:"container,omitempty"`
	EmptyImage           bool               `json:"-" yaml:"-"`
	Image                *BuildInfo         `json:"image,omitempty" yaml:"image,omitempty"`
	Push                 *BuildInfo         `json:"-" yaml:"push,omitempty"`
	ImagePullPolicy      apiv1.PullPolicy   `json:"imagePullPolicy,omitempty" yaml:"imagePullPolicy,omitempty"`
	Secrets              []Secret           `json:"secrets,omitempty" yaml:"secrets,omitempty"`
	Command              Command            `json:"command,omitempty" yaml:"command,omitempty"`
	Args                 Command            `json:"args,omitempty" yaml:"args,omitempty"`
	Probes               *Probes            `json:"probes,omitempty" yaml:"probes,omitempty"`
	Lifecycle            *Lifecycle         `json:"lifecycle,omitempty" yaml:"lifecycle,omitempty"`
	Workdir              string             `json:"workdir,omitempty" yaml:"workdir,omitempty"`
	SecurityContext      *SecurityContext   `json:"securityContext,omitempty" yaml:"securityContext,omitempty"`
	ServiceAccount       string             `json:"serviceAccount,omitempty" yaml:"serviceAccount,omitempty"`
	RemotePort           int                `json:"remote,omitempty" yaml:"remote,omitempty"`
	SSHServerPort        int                `json:"sshServerPort,omitempty" yaml:"sshServerPort,omitempty"`
	ExternalVolumes      []ExternalVolume   `json:"externalVolumes,omitempty" yaml:"externalVolumes,omitempty"`
	Sync                 Sync               `json:"sync,omitempty" yaml:"sync,omitempty"`
	parentSyncFolder     string
	Forward              []forward.Forward     `json:"forward,omitempty" yaml:"forward,omitempty"`
	Reverse              []Reverse             `json:"reverse,omitempty" yaml:"reverse,omitempty"`
	Interface            string                `json:"interface,omitempty" yaml:"interface,omitempty"`
	Resources            ResourceRequirements  `json:"resources,omitempty" yaml:"resources,omitempty"`
	Services             []*Dev                `json:"services,omitempty" yaml:"services,omitempty"`
	PersistentVolumeInfo *PersistentVolumeInfo `json:"persistentVolume,omitempty" yaml:"persistentVolume,omitempty"`
	InitContainer        InitContainer         `json:"initContainer,omitempty" yaml:"initContainer,omitempty"`
	InitFromImage        bool                  `json:"initFromImage,omitempty" yaml:"initFromImage,omitempty"`
	Timeout              Timeout               `json:"timeout,omitempty" yaml:"timeout,omitempty"`
	NodeSelector         map[string]string     `json:"nodeSelector,omitempty" yaml:"nodeSelector,omitempty"`
	Affinity             *Affinity             `json:"affinity,omitempty" yaml:"affinity,omitempty"`
	Metadata             *Metadata             `json:"metadata,omitempty" yaml:"metadata,omitempty"`
	Autocreate           bool                  `json:"autocreate,omitempty" yaml:"autocreate,omitempty"`
	EnvFiles             EnvFiles              `json:"envFiles,omitempty" yaml:"envFiles,omitempty"`
	Environment          Environment           `json:"environment,omitempty" yaml:"environment,omitempty"`
	Volumes              []Volume              `json:"volumes,omitempty" yaml:"volumes,omitempty"`
<<<<<<< HEAD
	Mode                 string                `json:"mode,omitempty" yaml:"mode,omitempty"`

=======
	Replicas             *int                  `json:"replicas,omitempty" yaml:"replicas,omitempty"`
>>>>>>> 5f653db3
	// Deprecated fields
	Healthchecks bool   `json:"healthchecks,omitempty" yaml:"healthchecks,omitempty"`
	Labels       Labels `json:"labels,omitempty" yaml:"labels,omitempty"`
}

type Affinity apiv1.Affinity

// Entrypoint represents the start command of a development container
type Entrypoint struct {
	Values []string
}

// Command represents the start command of a development container
type Command struct {
	Values []string
}

// Args represents the args of a development container
type Args struct {
	Values []string
}

// BuildInfo represents the build info to generate an image
type BuildInfo struct {
	Name             string            `yaml:"name,omitempty"`
	Context          string            `yaml:"context,omitempty"`
	Dockerfile       string            `yaml:"dockerfile,omitempty"`
	CacheFrom        cache.CacheFrom   `yaml:"cache_from,omitempty"`
	Target           string            `yaml:"target,omitempty"`
	Args             BuildArgs         `yaml:"args,omitempty"`
	Image            string            `yaml:"image,omitempty"`
	VolumesToInclude []StackVolume     `yaml:"-"`
	ExportCache      cache.ExportCache `yaml:"export_cache,omitempty"`
	DependsOn        BuildDependsOn    `yaml:"depends_on,omitempty"`
	Secrets          BuildSecrets      `yaml:"secrets,omitempty"`
}

// BuildArg is an argument used on the build step.
type BuildArg struct {
	Name  string
	Value string
}

func (v *BuildArg) String() string {
	return fmt.Sprintf("%s=%s", v.Name, v.Value)
}

// BuildArgs is a list of arguments used on the build step.
type BuildArgs []BuildArg

// BuildDependsOn represents the images that needs to be built before
type BuildDependsOn []string

// BuildSecrets represents the secrets to be injected to the build of the image
type BuildSecrets map[string]string

// GetContent reuturns the secrets as key value pairs separated by ';'
func (bs BuildSecrets) GetContent(fs afero.Fs) string {
	result := []string{}
	for k, v := range bs {
		b, err := afero.ReadFile(fs, v)
		if err != nil {
			return ""
		}
		result = append(result, fmt.Sprintf("%s=%s", k, string(b)))
	}
	return strings.Join(result, ";")
}

// GetDockerfilePath returns the path to the Dockerfile
func (b *BuildInfo) GetDockerfilePath() string {
	if filepath.IsAbs(b.Dockerfile) {
		return b.Dockerfile
	}

	joinPath := filepath.Join(b.Context, b.Dockerfile)
	if !filesystem.FileExistsAndNotDir(joinPath) {
		oktetoLog.Infof("Dockerfile '%s' is not in a relative path to context '%s'", b.Dockerfile, b.Context)
		return b.Dockerfile
	}

	if joinPath != filepath.Clean(b.Dockerfile) && filesystem.FileExistsAndNotDir(b.Dockerfile) {
		oktetoLog.Infof("Two Dockerfiles discovered in both the root and context path, defaulting to '%s/%s'", b.Context, b.Dockerfile)
	}

	return joinPath
}

// AddBuildArgs add a set of args to the build information
func (b *BuildInfo) AddBuildArgs(previousImageArgs map[string]string) error {
	if err := b.expandManifestBuildArgs(previousImageArgs); err != nil {
		return err
	}
	return b.addExpandedPreviousImageArgs(previousImageArgs)
}

func (b *BuildInfo) expandManifestBuildArgs(previousImageArgs map[string]string) (err error) {
	for idx, arg := range b.Args {
		if val, ok := previousImageArgs[arg.Name]; ok {
			oktetoLog.Infof("overriding '%s' with the content of previous build", arg.Name)
			arg.Value = val
		}
		arg.Value, err = ExpandEnv(arg.Value, true)
		if err != nil {
			return err
		}
		b.Args[idx] = arg
	}
	return nil
}

func (b *BuildInfo) addExpandedPreviousImageArgs(previousImageArgs map[string]string) error {
	alreadyAddedArg := map[string]bool{}
	for _, arg := range b.Args {
		alreadyAddedArg[arg.Name] = true
	}
	for k, v := range previousImageArgs {
		if _, ok := alreadyAddedArg[k]; ok {
			continue
		}
		expandedValue, err := ExpandEnv(v, true)
		if err != nil {
			return err
		}
		b.Args = append(b.Args, BuildArg{
			Name:  k,
			Value: expandedValue,
		})
		oktetoLog.Infof("Added '%s' to build args", k)
	}
	return nil
}

// Volume represents a volume in the development container
type Volume struct {
	LocalPath  string
	RemotePath string
}

// Sync represents a sync info in the development container
type Sync struct {
	Compression    bool         `json:"compression" yaml:"compression"`
	Verbose        bool         `json:"verbose" yaml:"verbose"`
	RescanInterval int          `json:"rescanInterval,omitempty" yaml:"rescanInterval,omitempty"`
	Folders        []SyncFolder `json:"folders,omitempty" yaml:"folders,omitempty"`
	LocalPath      string
	RemotePath     string
}

// SyncFolder represents a sync folder in the development container
type SyncFolder struct {
	LocalPath  string
	RemotePath string
}

// ExternalVolume represents a external volume in the development container
type ExternalVolume struct {
	Name      string
	SubPath   string
	MountPath string
}

// PersistentVolumeInfo info about the persistent volume
type PersistentVolumeInfo struct {
	Enabled      bool   `json:"enabled,omitempty" yaml:"enabled"`
	StorageClass string `json:"storageClass,omitempty" yaml:"storageClass,omitempty"`
	Size         string `json:"size,omitempty" yaml:"size,omitempty"`
}

// InitContainer represents the initial container
type InitContainer struct {
	Image     string               `json:"image,omitempty" yaml:"image,omitempty"`
	Resources ResourceRequirements `json:"resources,omitempty" yaml:"resources,omitempty"`
}

// Timeout represents the timeout for the command
type Timeout struct {
	Default   time.Duration `json:"default,omitempty" yaml:"default,omitempty"`
	Resources time.Duration `json:"resources,omitempty" yaml:"resources,omitempty"`
}

type Metadata struct {
	Labels      Labels      `json:"labels,omitempty" yaml:"labels,omitempty"`
	Annotations Annotations `json:"annotations,omitempty" yaml:"annotations,omitempty"`
}

// Duration represents a duration
type Duration time.Duration

// SecurityContext represents a pod security context
type SecurityContext struct {
	RunAsUser                *int64        `json:"runAsUser,omitempty" yaml:"runAsUser,omitempty"`
	RunAsGroup               *int64        `json:"runAsGroup,omitempty" yaml:"runAsGroup,omitempty"`
	FSGroup                  *int64        `json:"fsGroup,omitempty" yaml:"fsGroup,omitempty"`
	Capabilities             *Capabilities `json:"capabilities,omitempty" yaml:"capabilities,omitempty"`
	RunAsNonRoot             *bool         `json:"runAsNonRoot,omitempty" yaml:"runAsNonRoot,omitempty"`
	AllowPrivilegeEscalation *bool         `json:"allowPrivilegeEscalation,omitempty" yaml:"allowPrivilegeEscalation,omitempty"`
}

// Capabilities sets the linux capabilities of a container
type Capabilities struct {
	Add  []apiv1.Capability `json:"add,omitempty" yaml:"add,omitempty"`
	Drop []apiv1.Capability `json:"drop,omitempty" yaml:"drop,omitempty"`
}

// EnvVar represents an environment value. When loaded, it will expand from the current env
type EnvVar struct {
	Name  string `json:"name,omitempty" yaml:"name,omitempty"`
	Value string `json:"value,omitempty" yaml:"value,omitempty"`
}

func (v *EnvVar) String() string {
	return fmt.Sprintf("%s=%s", v.Name, v.Value)
}

// Secret represents a development secret
type Secret struct {
	LocalPath  string
	RemotePath string
	Mode       int32
}

// Reverse represents a remote forward port
type Reverse struct {
	Remote int
	Local  int
}

// ResourceRequirements describes the compute resource requirements.
type ResourceRequirements struct {
	Limits   ResourceList `json:"limits,omitempty" yaml:"limits,omitempty"`
	Requests ResourceList `json:"requests,omitempty" yaml:"requests,omitempty"`
}

// Probes defines probes for containers
type Probes struct {
	Liveness  bool `json:"liveness,omitempty" yaml:"liveness,omitempty"`
	Readiness bool `json:"readiness,omitempty" yaml:"readiness,omitempty"`
	Startup   bool `json:"startup,omitempty" yaml:"startup,omitempty"`
}

// Lifecycle defines the lifecycle for containers
type Lifecycle struct {
	PostStart bool `json:"postStart,omitempty" yaml:"postStart,omitempty"`
	PostStop  bool `json:"postStop,omitempty" yaml:"postStop,omitempty"`
}

// ResourceList is a set of (resource name, quantity) pairs.
type ResourceList map[apiv1.ResourceName]resource.Quantity

// Labels is a set of (key, value) pairs.
type Labels map[string]string

// Selector is a set of (key, value) pairs.
type Selector map[string]string

// Annotations is a set of (key, value) pairs.
type Annotations map[string]string

// Environment is a list of environment variables (key, value pairs).
type Environment []EnvVar

// EnvFiles is a list of environment files
type EnvFiles []string

// Get returns a Dev object from a given file
func Get(devPath string) (*Manifest, error) {
	b, err := os.ReadFile(devPath)
	if err != nil {
		return nil, err
	}

	manifest, err := Read(b)
	if err != nil {
		return nil, err
	}

	for _, dev := range manifest.Dev {
		if err := dev.translateDeprecatedVolumeFields(); err != nil {
			return nil, err
		}

		if err := dev.loadAbsPaths(devPath); err != nil {
			return nil, err
		}

		if err := dev.expandEnvFiles(); err != nil {
			return nil, err
		}

		dev.computeParentSyncFolder()
	}

	return manifest, nil
}
func NewDev() *Dev {
	return &Dev{
		Image:       &BuildInfo{},
		Push:        &BuildInfo{},
		Environment: make(Environment, 0),
		Secrets:     make([]Secret, 0),
		Forward:     make([]forward.Forward, 0),
		Volumes:     make([]Volume, 0),
		Sync: Sync{
			Folders: make([]SyncFolder, 0),
		},
		Services:             make([]*Dev, 0),
		PersistentVolumeInfo: &PersistentVolumeInfo{Enabled: true},
		Probes:               &Probes{},
		Lifecycle:            &Lifecycle{},
		InitContainer:        InitContainer{Image: OktetoBinImageTag},
		Metadata: &Metadata{
			Labels:      Labels{},
			Annotations: Annotations{},
		},
	}
}

func (dev *Dev) loadAbsPaths(devPath string) error {
	devDir, err := filepath.Abs(filepath.Dir(devPath))
	if err != nil {
		return err
	}

	if uri, err := url.ParseRequestURI(dev.Image.Context); err != nil || (uri != nil && (uri.Scheme == "" || uri.Host == "")) {
		dev.Image.Context = loadAbsPath(devDir, dev.Image.Context)
		dev.Image.Dockerfile = loadAbsPath(devDir, dev.Image.Dockerfile)
	}
	if uri, err := url.ParseRequestURI(dev.Push.Context); err != nil || (uri != nil && (uri.Scheme == "" || uri.Host == "")) {
		dev.Push.Context = loadAbsPath(devDir, dev.Push.Context)
		dev.Push.Dockerfile = loadAbsPath(devDir, dev.Push.Dockerfile)
	}

	dev.loadVolumeAbsPaths(devDir)
	for _, s := range dev.Services {
		s.loadVolumeAbsPaths(devDir)
	}
	return nil
}

func (dev *Dev) loadVolumeAbsPaths(folder string) {
	for i := range dev.Volumes {
		if dev.Volumes[i].LocalPath == "" {
			continue
		}
		dev.Volumes[i].LocalPath = loadAbsPath(folder, dev.Volumes[i].LocalPath)
	}
	for i := range dev.Sync.Folders {
		dev.Sync.Folders[i].LocalPath = loadAbsPath(folder, dev.Sync.Folders[i].LocalPath)
	}
}

func loadAbsPath(folder, path string) string {
	if filepath.IsAbs(path) {
		return path
	}
	return filepath.Join(folder, path)
}

func (dev *Dev) expandEnvVars() error {
	if err := dev.loadName(); err != nil {
		return err
	}
	if err := dev.loadNamespace(); err != nil {
		return err
	}
	if err := dev.loadContext(); err != nil {
		return err
	}
	if err := dev.loadSelector(); err != nil {
		return err
	}

	return dev.loadImage()
}

func (dev *Dev) loadName() error {
	var err error
	if len(dev.Name) > 0 {
		dev.Name, err = ExpandEnv(dev.Name, true)
		if err != nil {
			return err
		}
	}
	return nil
}

func (dev *Dev) loadNamespace() error {
	var err error
	if len(dev.Namespace) > 0 {
		dev.Namespace, err = ExpandEnv(dev.Namespace, true)
		if err != nil {
			return err
		}
	}
	return nil
}

func (dev *Dev) loadContext() error {
	var err error
	if len(dev.Context) > 0 {
		dev.Context, err = ExpandEnv(dev.Context, true)
		if err != nil {
			return err
		}
	}
	return nil
}

func (dev *Dev) loadSelector() error {
	var err error
	for i := range dev.Selector {
		dev.Selector[i], err = ExpandEnv(dev.Selector[i], true)
		if err != nil {
			return err
		}
	}
	return nil
}

func (dev *Dev) loadImage() error {
	var err error
	if dev.Image == nil {
		dev.Image = &BuildInfo{}
	}
	if len(dev.Image.Name) > 0 {
		dev.Image.Name, err = ExpandEnv(dev.Image.Name, false)
		if err != nil {
			return err
		}
	}
	if dev.Image.Name == "" {
		dev.EmptyImage = true
	}
	return nil
}

func (dev *Dev) IsHybridModeEnabled() bool {
	return dev.Mode == constants.OktetoHybridModeFieldValue
}

func (dev *Dev) SetDefaults() error {
	if dev.Command.Values == nil {
		dev.Command.Values = []string{"sh"}
	}
	if len(dev.Forward) > 0 {
		sort.SliceStable(dev.Forward, func(i, j int) bool {
			return dev.Forward[i].Less(&dev.Forward[j])
		})
	}
	if dev.Image == nil {
		dev.Image = &BuildInfo{}
	}
	dev.Image.setBuildDefaults()
	if dev.Push == nil {
		dev.Push = &BuildInfo{}
	}
	dev.Push.setBuildDefaults()

	if err := dev.setTimeout(); err != nil {
		return err
	}

	if dev.ImagePullPolicy == "" {
		dev.ImagePullPolicy = apiv1.PullAlways
	}
	if dev.Metadata == nil {
		dev.Metadata = &Metadata{}
	}
	if dev.Metadata.Annotations == nil {
		dev.Metadata.Annotations = make(Annotations)
	}
	if dev.Metadata.Labels == nil {
		dev.Metadata.Labels = make(Labels)
	}
	if dev.Selector == nil {
		dev.Selector = make(Selector)
	}

	if dev.InitContainer.Image == "" {
		dev.InitContainer.Image = OktetoBinImageTag
	}
	if dev.Healthchecks {
		oktetoLog.Yellow("The use of 'healthchecks' field is deprecated and will be removed in a future version. Please use the field 'probes' instead.")
		if dev.Probes == nil {
			dev.Probes = &Probes{Liveness: true, Readiness: true, Startup: true}
		}
	}
	if dev.Probes == nil {
		dev.Probes = &Probes{}
	}
	if dev.Lifecycle == nil {
		dev.Lifecycle = &Lifecycle{}
	}
	if dev.Interface == "" {
		dev.Interface = Localhost
	}
	if dev.SSHServerPort == 0 {
		dev.SSHServerPort = oktetoDefaultSSHServerPort
	}

	dev.setRunAsUserDefaults(dev)

	if os.Getenv(OktetoRescanIntervalEnvVar) != "" {
		rescanInterval, err := strconv.Atoi(os.Getenv(OktetoRescanIntervalEnvVar))
		if err != nil {
			return fmt.Errorf("cannot parse 'OKTETO_RESCAN_INTERVAL' into an integer: %s", err.Error())
		}
		dev.Sync.RescanInterval = rescanInterval
	} else if dev.Sync.RescanInterval == 0 {
		dev.Sync.RescanInterval = DefaultSyncthingRescanInterval
	}

	for _, s := range dev.Services {
		if s.ImagePullPolicy == "" {
			s.ImagePullPolicy = apiv1.PullAlways
		}
		if s.Metadata == nil {
			s.Metadata = &Metadata{
				Annotations: make(Annotations),
				Labels:      make(Labels),
			}
		}
		if s.Metadata.Annotations == nil {
			s.Metadata.Annotations = map[string]string{}
		}
		if s.Metadata.Labels == nil {
			s.Metadata.Labels = map[string]string{}
		}
		if s.Selector == nil {
			s.Selector = map[string]string{}
		}
		if s.Annotations == nil {
			s.Annotations = Annotations{}
		}
		if s.Name != "" && len(s.Selector) > 0 {
			return fmt.Errorf("'name' and 'selector' cannot be defined at the same time for service '%s'", s.Name)
		}
		s.Namespace = ""
		s.Context = ""
		s.setRunAsUserDefaults(dev)
		s.Forward = make([]forward.Forward, 0)
		s.Reverse = make([]Reverse, 0)
		s.Secrets = make([]Secret, 0)
		s.Services = make([]*Dev, 0)
		s.Sync.Compression = false
		s.Sync.RescanInterval = DefaultSyncthingRescanInterval
		if s.Probes == nil {
			s.Probes = &Probes{}
		}
		if s.Lifecycle == nil {
			s.Lifecycle = &Lifecycle{}
		}
	}

	return nil
}

func (b *BuildInfo) setBuildDefaults() {
	if b.Context == "" {
		b.Context = "."
	}

	if _, err := url.ParseRequestURI(b.Context); err != nil && b.Dockerfile == "" {
		b.Dockerfile = "Dockerfile"
	}

}

func (dev *Dev) setRunAsUserDefaults(main *Dev) {
	if !main.PersistentVolumeEnabled() {
		return
	}
	if dev.RunAsNonRoot() {
		return
	}
	if dev.SecurityContext == nil {
		dev.SecurityContext = &SecurityContext{}
	}
	if dev.SecurityContext.RunAsUser == nil {
		dev.SecurityContext.RunAsUser = pointer.Int64Ptr(0)
	}
	if dev.SecurityContext.RunAsGroup == nil {
		dev.SecurityContext.RunAsGroup = dev.SecurityContext.RunAsUser
	}
	if dev.SecurityContext.FSGroup == nil {
		dev.SecurityContext.FSGroup = dev.SecurityContext.RunAsUser
	}
}

func (dev *Dev) setTimeout() error {
	if dev.Timeout.Resources == 0 {
		dev.Timeout.Resources = 120 * time.Second
	}
	if dev.Timeout.Default != 0 {
		return nil
	}

	t, err := GetTimeout()
	if err != nil {
		return err
	}

	dev.Timeout.Default = t
	return nil
}

func (dev *Dev) expandEnvFiles() error {
	for _, envFile := range dev.EnvFiles {
		filename, err := ExpandEnv(envFile, true)
		if err != nil {
			return err
		}

		f, err := os.Open(filename)
		if err != nil {
			return err
		}
		defer func() {
			if err := f.Close(); err != nil {
				oktetoLog.Debugf("Error closing file %s: %s", filename, err)
			}
		}()

		envMap, err := godotenv.ParseWithLookup(f, os.LookupEnv)
		if err != nil {
			return fmt.Errorf("error parsing env_file %s: %s", filename, err.Error())
		}

		for _, e := range dev.Environment {
			delete(envMap, e.Name)
		}

		for name, value := range envMap {
			if value == "" {
				value = os.Getenv(name)
			}
			if value != "" {
				dev.Environment = append(
					dev.Environment,
					EnvVar{Name: name, Value: value},
				)
			}
		}
	}

	return nil
}

// Validate validates if a dev environment is correctly formed
func (dev *Dev) Validate() error {
	if dev.Name == "" {
		return fmt.Errorf("name cannot be empty")
	}

	if dev.Image == nil {
		dev.Image = &BuildInfo{}
	}

	if dev.Replicas != nil {
		return fmt.Errorf("replicas cannot be specified for main dev container")
	}

	if ValidKubeNameRegex.MatchString(dev.Name) {
		return errBadName
	}

	if strings.HasPrefix(dev.Name, "-") || strings.HasSuffix(dev.Name, "-") {
		return errBadName
	}

	if err := validatePullPolicy(dev.ImagePullPolicy); err != nil {
		return err
	}

	if err := validateSecrets(dev.Secrets); err != nil {
		return err
	}
	if err := dev.validateSecurityContext(); err != nil {
		return err
	}
	if err := dev.validatePersistentVolume(); err != nil {
		return err
	}

	if err := dev.validateVolumes(nil); err != nil {
		return err
	}

	if err := dev.validateExternalVolumes(); err != nil {
		return err
	}

	if err := dev.validateSync(); err != nil {
		return err
	}

	if _, err := resource.ParseQuantity(dev.PersistentVolumeSize()); err != nil {
		return fmt.Errorf("'persistentVolume.size' is not valid. A sample value would be '10Gi'")
	}

	if dev.SSHServerPort <= 0 {
		return fmt.Errorf("'sshServerPort' must be > 0")
	}

	for _, s := range dev.Services {
		if err := validatePullPolicy(s.ImagePullPolicy); err != nil {
			return err
		}
		if err := s.validateVolumes(dev); err != nil {
			return err
		}
	}

	return nil
}

func (dev *Dev) validateSync() error {
	for _, folder := range dev.Sync.Folders {
		validPath, err := os.Stat(folder.LocalPath)

		if err != nil {
			if errors.Is(err, os.ErrNotExist) {
				return oktetoErrors.UserError{
					E:    fmt.Errorf("path '%s' does not exist", folder.LocalPath),
					Hint: "Update the 'sync' field in your okteto manifest file to a valid directory path",
				}
			}

			return oktetoErrors.UserError{
				E:    fmt.Errorf("File paths are not supported on sync fields"),
				Hint: "Update the 'sync' field in your okteto manifest file to a valid directory path",
			}
		}

		if !validPath.IsDir() {
			return oktetoErrors.UserError{
				E:    fmt.Errorf("File paths are not supported on sync fields"),
				Hint: "Update the 'sync' field in your okteto manifest file to a valid directory path",
			}
		}

	}
	return nil
}

func validatePullPolicy(pullPolicy apiv1.PullPolicy) error {
	switch pullPolicy {
	case apiv1.PullAlways:
	case apiv1.PullIfNotPresent:
	case apiv1.PullNever:
	default:
		return fmt.Errorf("supported values for 'imagePullPolicy' are: 'Always', 'IfNotPresent' or 'Never'")
	}
	return nil
}

func validateSecrets(secrets []Secret) error {
	seen := map[string]bool{}
	for _, s := range secrets {
		if _, ok := seen[s.GetFileName()]; ok {
			return fmt.Errorf("Secrets with the same basename '%s' are not supported", s.GetFileName())
		}
		seen[s.GetFileName()] = true
	}
	return nil
}

// RunAsNonRoot returns true if the development container must run as a non-root user
func (dev *Dev) RunAsNonRoot() bool {
	if dev.SecurityContext == nil {
		return false
	}
	if dev.SecurityContext.RunAsNonRoot == nil {
		return false
	}
	return *dev.SecurityContext.RunAsNonRoot
}

// isRootUser returns true if a root user is specified
func (dev *Dev) isRootUser() bool {
	if dev.SecurityContext == nil {
		return false
	}
	if dev.SecurityContext.RunAsUser == nil {
		return false
	}
	return *dev.SecurityContext.RunAsUser == 0
}

// validateSecurityContext checks to see if a root user is specified with runAsNonRoot enabled
func (dev *Dev) validateSecurityContext() error {
	if dev.isRootUser() && dev.RunAsNonRoot() {
		return fmt.Errorf("Running as the root user breaks runAsNonRoot constraint of the securityContext")
	}
	return nil
}

// LoadRemote configures remote execution
func (dev *Dev) LoadRemote(pubKeyPath string) {
	if dev.RemotePort == 0 {
		p, err := GetAvailablePort(dev.Interface)
		if err != nil {
			oktetoLog.Infof("failed to get random port for SSH connection: %s", err)
			p = oktetoDefaultSSHServerPort
		}

		dev.RemotePort = p
		oktetoLog.Infof("remote port not set, using %d", dev.RemotePort)
	}

	p := Secret{
		LocalPath:  pubKeyPath,
		RemotePath: authorizedKeysPath,
		Mode:       0644,
	}

	oktetoLog.Infof("enabled remote mode")

	for i := range dev.Secrets {
		if dev.Secrets[i].LocalPath == p.LocalPath {
			return
		}
	}

	dev.Secrets = append(dev.Secrets, p)
}

// LoadForcePull force the dev pods to be recreated and pull the latest version of their image
func (dev *Dev) LoadForcePull() {
	restartUUID := uuid.New().String()
	dev.ImagePullPolicy = apiv1.PullAlways
	dev.Metadata.Annotations[OktetoRestartAnnotation] = restartUUID
	for _, s := range dev.Services {
		s.ImagePullPolicy = apiv1.PullAlways
		s.Metadata.Annotations[OktetoRestartAnnotation] = restartUUID
	}
	oktetoLog.Infof("enabled force pull")
}

// Save saves the okteto manifest in a given path
func (dev *Dev) Save(path string) error {
	marshalled, err := yaml.Marshal(dev)
	if err != nil {
		oktetoLog.Infof("failed to marshall development container: %s", err)
		return fmt.Errorf("Failed to generate your manifest")
	}

	if err := os.WriteFile(path, marshalled, 0600); err != nil {
		oktetoLog.Infof("failed to write okteto manifest at %s: %s", path, err)
		return fmt.Errorf("Failed to write your manifest")
	}

	return nil
}

// SerializeBuildArgs returns build  args as a list of strings
func SerializeBuildArgs(buildArgs BuildArgs) []string {
	result := []string{}
	for _, e := range buildArgs {
		result = append(result, e.String())
	}
	// // stable serialization
	sort.Strings(result)
	return result
}

// SerializeEnvironmentVars returns environment variables as a list of strings
func SerializeEnvironmentVars(envs Environment) []string {
	result := []string{}
	for _, e := range envs {
		result = append(result, e.String())
	}
	// // stable serialization
	sort.Strings(result)
	return result
}

// SetLastBuiltAnnotation sets the dev timestacmp
func (dev *Dev) SetLastBuiltAnnotation() {
	if dev.Metadata.Annotations == nil {
		dev.Metadata.Annotations = Annotations{}
	}
	dev.Metadata.Annotations[LastBuiltAnnotation] = time.Now().UTC().Format(constants.TimeFormat)
}

// GetVolumeName returns the okteto volume name for a given development container
func (dev *Dev) GetVolumeName() string {
	return fmt.Sprintf(OktetoVolumeNameTemplate, dev.Name)
}

// LabelsSelector returns the labels of a Deployment as a k8s selector
func (dev *Dev) LabelsSelector() string {
	labels := ""
	for k := range dev.Selector {
		if labels == "" {
			labels = fmt.Sprintf("%s=%s", k, dev.Selector[k])
		} else {
			labels = fmt.Sprintf("%s, %s=%s", labels, k, dev.Selector[k])
		}
	}
	return labels
}

// ToTranslationRule translates a dev struct into a translation rule
func (dev *Dev) ToTranslationRule(main *Dev, reset bool) *TranslationRule {
	rule := &TranslationRule{
		Container:        dev.Container,
		ImagePullPolicy:  dev.ImagePullPolicy,
		Environment:      dev.Environment,
		Secrets:          dev.Secrets,
		WorkDir:          dev.Workdir,
		PersistentVolume: main.PersistentVolumeEnabled(),
		Volumes:          []VolumeMount{},
		SecurityContext:  dev.SecurityContext,
		ServiceAccount:   dev.ServiceAccount,
		Resources:        dev.Resources,
		Healthchecks:     dev.Healthchecks,
		InitContainer:    dev.InitContainer,
		Probes:           dev.Probes,
		Lifecycle:        dev.Lifecycle,
		NodeSelector:     dev.NodeSelector,
		Affinity:         (*apiv1.Affinity)(dev.Affinity),
	}

	if !dev.EmptyImage {
		rule.Image = dev.Image.Name
	}

	if rule.Healthchecks {
		rule.Probes = &Probes{Liveness: true, Startup: true, Readiness: true}
	}

	if areProbesEnabled(rule.Probes) {
		rule.Healthchecks = true
	}
	if main == dev {
		rule.Marker = OktetoBinImageTag // for backward compatibility
		rule.OktetoBinImageTag = dev.InitContainer.Image
		rule.Environment = append(
			rule.Environment,
			EnvVar{
				Name:  "OKTETO_NAMESPACE",
				Value: dev.Namespace,
			},
			EnvVar{
				Name:  "OKTETO_NAME",
				Value: dev.Name,
			},
		)
		if dev.Username != "" {
			rule.Environment = append(
				rule.Environment,
				EnvVar{
					Name:  "OKTETO_USERNAME",
					Value: dev.Username,
				},
			)
		}

		// We want to minimize environment mutations, so only reconfigure the SSH
		// server port if a non-default is specified.
		if dev.SSHServerPort != oktetoDefaultSSHServerPort {
			rule.Environment = append(
				rule.Environment,
				EnvVar{
					Name:  oktetoSSHServerPortVariable,
					Value: strconv.Itoa(dev.SSHServerPort),
				},
			)
		}
		rule.Volumes = append(
			rule.Volumes,
			VolumeMount{
				Name:      main.GetVolumeName(),
				MountPath: OktetoSyncthingMountPath,
				SubPath:   SyncthingSubPath,
			},
		)
		if main.RemoteModeEnabled() {
			rule.Volumes = append(
				rule.Volumes,
				VolumeMount{
					Name:      main.GetVolumeName(),
					MountPath: RemoteMountPath,
					SubPath:   RemoteSubPath,
				},
			)
		}
		rule.Command = []string{"/var/okteto/bin/start.sh"}
		if main.RemoteModeEnabled() {
			rule.Args = []string{"-r"}
		} else {
			rule.Args = []string{}
		}
		if reset {
			rule.Args = append(rule.Args, "-e")
		}
		if dev.Sync.Verbose {
			rule.Args = append(rule.Args, "-v")
		}
		for _, s := range rule.Secrets {
			filename := s.GetFileName()
			if strings.Contains(filename, ".stignore") {
				filename = filepath.Base(s.LocalPath)
			}
			rule.Args = append(rule.Args, "-s", fmt.Sprintf("%s:%s", filename, s.RemotePath))
		}
	} else if len(dev.Args.Values) > 0 {
		rule.Args = dev.Args.Values
	} else if len(dev.Command.Values) > 0 {
		rule.Command = dev.Command.Values
		rule.Args = []string{}
	}

	if main.PersistentVolumeEnabled() {
		for _, v := range dev.Volumes {
			rule.Volumes = append(
				rule.Volumes,
				VolumeMount{
					Name:      main.GetVolumeName(),
					MountPath: v.RemotePath,
					SubPath:   getDataSubPath(v.RemotePath),
				},
			)
		}
		for _, sync := range dev.Sync.Folders {
			rule.Volumes = append(
				rule.Volumes,
				VolumeMount{
					Name:      main.GetVolumeName(),
					MountPath: sync.RemotePath,
					SubPath:   main.getSourceSubPath(sync.LocalPath),
				},
			)
		}
		enableHistoryVolume(rule, main)
	}

	for _, v := range dev.ExternalVolumes {
		rule.Volumes = append(
			rule.Volumes,
			VolumeMount{
				Name:      v.Name,
				MountPath: v.MountPath,
				SubPath:   v.SubPath,
			},
		)
	}

	return rule
}

func enableHistoryVolume(rule *TranslationRule, main *Dev) {
	rule.Volumes = append(rule.Volumes,
		VolumeMount{
			Name:      main.GetVolumeName(),
			MountPath: "/var/okteto/bashrc",
			SubPath:   "okteto-bash-history",
		})

	rule.Environment = append(rule.Environment,
		EnvVar{
			Name:  "HISTSIZE",
			Value: "10000000",
		},
		EnvVar{
			Name:  "HISTFILESIZE",
			Value: "10000000",
		},
		EnvVar{
			Name:  "HISTCONTROL",
			Value: "ignoreboth:erasedups",
		},
		EnvVar{
			Name:  "HISTFILE",
			Value: "/var/okteto/bashrc/.bash_history",
		},
		EnvVar{
			Name:  "BASHOPTS",
			Value: "histappend",
		},
		EnvVar{
			Name:  "PROMPT_COMMAND",
			Value: "history -a ; history -c ; history -r ; $PROMPT_COMMAND",
		})
}

func areProbesEnabled(probes *Probes) bool {
	if probes != nil {
		return probes.Liveness || probes.Readiness || probes.Startup
	}
	return false
}

func areAllProbesEnabled(probes *Probes) bool {
	if probes != nil {
		return probes.Liveness && probes.Readiness && probes.Startup
	}
	return false
}

// RemoteModeEnabled returns true if remote is enabled
func (dev *Dev) RemoteModeEnabled() bool {
	if dev == nil {
		return true
	}

	if dev.RemotePort > 0 {
		return true
	}

	if len(dev.Reverse) > 0 {
		return true
	}

	if v, ok := os.LookupEnv(OktetoExecuteSSHEnvVar); ok && v == "false" {
		return false
	}
	return true
}

// GetKeyName returns the secret key name
func (s *Secret) GetKeyName() string {
	return fmt.Sprintf("dev-secret-%s", filepath.Base(s.RemotePath))
}

// GetFileName returns the secret file name
func (s *Secret) GetFileName() string {
	return filepath.Base(s.RemotePath)
}

// ExpandEnv expands the environments supporting the notation "${var:-$DEFAULT}"
func ExpandEnv(value string, expandIfEmpty bool) (string, error) {
	result, err := envsubst.String(value)
	if err != nil {
		return "", fmt.Errorf("error expanding environment on '%s': %s", value, err.Error())
	}
	if result == "" && !expandIfEmpty {
		return value, nil
	}
	return result, nil
}

// GetTimeout returns the timeout override
func GetTimeout() (time.Duration, error) {
	defaultTimeout := (60 * time.Second)

	t := os.Getenv(OktetoTimeoutEnvVar)
	if t == "" {
		return defaultTimeout, nil
	}

	parsed, err := time.ParseDuration(t)
	if err != nil {
		return 0, fmt.Errorf("OKTETO_TIMEOUT is not a valid duration: %s", t)
	}

	return parsed, nil
}

func (dev *Dev) translateDeprecatedMetadataFields() {
	if len(dev.Labels) > 0 {
		oktetoLog.Warning("The field 'labels' is deprecated and will be removed in a future version. Use the field 'selector' instead (https://okteto.com/docs/reference/manifest/#selector)")
		for k, v := range dev.Labels {
			dev.Selector[k] = v
		}
	}

	if len(dev.Annotations) > 0 {
		oktetoLog.Warning("The field 'annotations' is deprecated and will be removed in a future version. Use the field 'metadata.annotations' instead (https://okteto.com/docs/reference/manifest/#metadata)")
		for k, v := range dev.Annotations {
			dev.Metadata.Annotations[k] = v
		}
	}
	for indx, s := range dev.Services {
		if len(s.Labels) > 0 {
			oktetoLog.Warning("The field '%s.labels' is deprecated and will be removed in a future version. Use the field 'selector' instead (https://okteto.com/docs/reference/manifest/#selector)", s.Name)
			for k, v := range s.Labels {
				dev.Services[indx].Selector[k] = v
			}
		}

		if len(s.Annotations) > 0 {
			oktetoLog.Warning("The field 'annotations' is deprecated and will be removed in a future version. Use the field '%s.metadata.annotations' instead (https://okteto.com/docs/reference/manifest/#metadata)", s.Name)
			for k, v := range s.Annotations {
				dev.Services[indx].Metadata.Annotations[k] = v
			}
		}
	}
}

func (service *Dev) validateForExtraFields() error {
	errorMessage := "%q is not supported in Services. Please visit https://www.okteto.com/docs/reference/manifest/#services-object-optional for documentation"
	if service.Username != "" {
		return fmt.Errorf(errorMessage, "username")
	}
	if service.RegistryURL != "" {
		return fmt.Errorf(errorMessage, "registryURL")
	}
	if service.Autocreate {
		return fmt.Errorf(errorMessage, "autocreate")
	}
	if service.Context != "" {
		return fmt.Errorf(errorMessage, "context")
	}
	if service.Push != nil {
		return fmt.Errorf(errorMessage, "push")
	}
	if service.Secrets != nil {
		return fmt.Errorf(errorMessage, "secrets")
	}
	if service.Healthchecks {
		return fmt.Errorf(errorMessage, "healthchecks")
	}
	if service.Probes != nil {
		return fmt.Errorf(errorMessage, "probes")
	}
	if service.Lifecycle != nil {
		return fmt.Errorf(errorMessage, "lifecycle")
	}
	if service.SecurityContext != nil {
		return fmt.Errorf(errorMessage, "securityContext")
	}
	if service.ServiceAccount != "" {
		return fmt.Errorf(errorMessage, "serviceAccount")
	}
	if service.RemotePort != 0 {
		return fmt.Errorf(errorMessage, "remote")
	}
	if service.SSHServerPort != 0 {
		return fmt.Errorf(errorMessage, "sshServerPort")
	}
	if service.ExternalVolumes != nil {
		return fmt.Errorf(errorMessage, "externalVolumes")
	}
	if service.parentSyncFolder != "" {
		return fmt.Errorf(errorMessage, "parentSyncFolder")
	}
	if service.Forward != nil {
		return fmt.Errorf(errorMessage, "forward")
	}
	if service.Reverse != nil {
		return fmt.Errorf(errorMessage, "reverse")
	}
	if service.Interface != "" {
		return fmt.Errorf(errorMessage, "interface")
	}
	if service.Services != nil {
		return fmt.Errorf(errorMessage, "services")
	}
	if service.PersistentVolumeInfo != nil {
		return fmt.Errorf(errorMessage, "persistentVolume")
	}
	if service.InitContainer.Image != "" {
		return fmt.Errorf(errorMessage, "initContainer")
	}
	if service.InitFromImage {
		return fmt.Errorf(errorMessage, "initFromImage")
	}
	if service.Timeout != (Timeout{}) {
		return fmt.Errorf(errorMessage, "timeout")
	}
	return nil
}

// DevCloneName returns the name of the mirrored version of a given resource
func DevCloneName(name string) string {
	return fmt.Sprintf("%s-okteto", name)
}

// Copy clones the buildInfo without the pointers
func (b *BuildInfo) Copy() *BuildInfo {
	result := &BuildInfo{
		Name:        b.Name,
		Context:     b.Context,
		Dockerfile:  b.Dockerfile,
		Target:      b.Target,
		Image:       b.Image,
		ExportCache: b.ExportCache,
	}

	// copy to new pointers
	cacheFrom := []string{}
	cacheFrom = append(cacheFrom, b.CacheFrom...)
	result.CacheFrom = cacheFrom

	args := BuildArgs{}
	args = append(args, b.Args...)
	result.Args = args

	secrets := BuildSecrets{}
	for k, v := range b.Secrets {
		secrets[k] = v
	}
	result.Secrets = secrets

	volumesToMount := []StackVolume{}
	volumesToMount = append(volumesToMount, b.VolumesToInclude...)
	result.VolumesToInclude = volumesToMount

	dependsOn := BuildDependsOn{}
	dependsOn = append(dependsOn, b.DependsOn...)
	result.DependsOn = dependsOn

	return result
}<|MERGE_RESOLUTION|>--- conflicted
+++ resolved
@@ -95,12 +95,9 @@
 	EnvFiles             EnvFiles              `json:"envFiles,omitempty" yaml:"envFiles,omitempty"`
 	Environment          Environment           `json:"environment,omitempty" yaml:"environment,omitempty"`
 	Volumes              []Volume              `json:"volumes,omitempty" yaml:"volumes,omitempty"`
-<<<<<<< HEAD
 	Mode                 string                `json:"mode,omitempty" yaml:"mode,omitempty"`
 
-=======
-	Replicas             *int                  `json:"replicas,omitempty" yaml:"replicas,omitempty"`
->>>>>>> 5f653db3
+	Replicas *int `json:"replicas,omitempty" yaml:"replicas,omitempty"`
 	// Deprecated fields
 	Healthchecks bool   `json:"healthchecks,omitempty" yaml:"healthchecks,omitempty"`
 	Labels       Labels `json:"labels,omitempty" yaml:"labels,omitempty"`
