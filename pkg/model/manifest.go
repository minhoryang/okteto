// Copyright 2022 The Okteto Authors
// Licensed under the Apache License, Version 2.0 (the "License");
// you may not use this file except in compliance with the License.
// You may obtain a copy of the License at
//
// http://www.apache.org/licenses/LICENSE-2.0
//
// Unless required by applicable law or agreed to in writing, software
// distributed under the License is distributed on an "AS IS" BASIS,
// WITHOUT WARRANTIES OR CONDITIONS OF ANY KIND, either express or implied.
// See the License for the specific language governing permissions and
// limitations under the License.

package model

import (
	"bytes"
	"errors"
	"fmt"
	"os"
	"path/filepath"
	"reflect"
	"sort"
	"strings"

	"github.com/a8m/envsubst"
	"github.com/okteto/okteto/pkg/discovery"
	oktetoErrors "github.com/okteto/okteto/pkg/errors"
	oktetoLog "github.com/okteto/okteto/pkg/log"
	"github.com/okteto/okteto/pkg/model/forward"
	yaml "gopkg.in/yaml.v2"
	yaml3 "gopkg.in/yaml.v3"
)

// Archetype represents the type of manifest
type Archetype string

var (
	// StackType represents a stack manifest type
	StackType Archetype = "compose"
	// OktetoType represents a okteto manifest type
	OktetoType Archetype = "okteto"
	// OktetoManifestType represents a okteto manifest type
	OktetoManifestType Archetype = "manifest"
	// PipelineType represents a okteto pipeline manifest type
	PipelineType Archetype = "pipeline"
	// KubernetesType represents a k8s manifest type
	KubernetesType Archetype = "kubernetes"
	// ChartType represents a k8s manifest type
	ChartType Archetype = "chart"
)

const (
	buildHeadComment = "The build section defines how to build the images of your development environment\nMore info: https://www.okteto.com/docs/reference/manifest/#build"
	buildExample     = `build:
  my-service:
    context: .`
	buildSvcEnvVars   = "You can use the following env vars to refer to this image in your deploy commands:\n - OKTETO_BUILD_%s_REGISTRY: image registry\n - OKTETO_BUILD_%s_REPOSITORY: image repo\n - OKTETO_BUILD_%s_IMAGE: image name\n - OKTETO_BUILD_%s_TAG: image tag"
	deployHeadComment = "The deploy section defines how to deploy your development environment\nMore info: https://www.okteto.com/docs/reference/manifest/#deploy"
	deployExample     = `deploy:
  commands:
  - name: Deploy
    command: echo 'Replace this line with the proper 'helm' or 'kubectl' commands to deploy your development environment'`
	devHeadComment = "The dev section defines how to activate a development container\nMore info: https://www.okteto.com/docs/reference/manifest/#dev"
	devExample     = `dev:
  sample:
    image: okteto/dev:latest
    command: bash
    workdir: /usr/src/app
    sync:
      - .:/usr/src/app
    environment:
      - name=$USER
    forward:
      - 8080:80`
	dependenciesHeadComment = "The dependencies section defines other git repositories to be deployed as part of your development environment\nMore info: https://www.okteto.com/docs/reference/manifest/#dependencies"
	dependenciesExample     = `dependencies:
  - https://github.com/okteto/sample`

	// FakeCommand prints into terminal a fake command
	FakeCommand = "echo 'Replace this line with the proper 'helm' or 'kubectl' commands to deploy your development environment'"
)

var (
<<<<<<< HEAD
=======
	pipelineFiles = []string{
		"okteto-pipeline.yml",
		"okteto-pipeline.yaml",
		"okteto-pipelines.yml",
		"okteto-pipelines.yaml",
		".okteto/okteto-pipeline.yml",
		".okteto/okteto-pipeline.yaml",
		".okteto/okteto-pipelines.yml",
		".okteto/okteto-pipelines.yaml",
	}
	stackFiles = []string{
		"okteto-stack.yml",
		"okteto-stack.yaml",
		"stack.yml",
		"stack.yaml",
		".okteto/okteto-stack.yml",
		".okteto/okteto-stack.yaml",
		".okteto/stack.yml",
		".okteto/stack.yaml",

		"okteto-compose.yml",
		"okteto-compose.yaml",
		".okteto/okteto-compose.yml",
		".okteto/okteto-compose.yaml",

		"docker-compose.yml",
		"docker-compose.yaml",
		".okteto/docker-compose.yml",
		".okteto/docker-compose.yaml",
	}
	oktetoFiles = []string{
		"okteto.yml",
		"okteto.yaml",
		".okteto/okteto.yml",
		".okteto/okteto.yaml",
	}
	chartsSubPath = []string{
		"chart",
		"charts",
		"helm/chart",
		"helm/charts",
	}
	manifestSubPath = []string{
		"manifests",
		"manifests.yml",
		"manifests.yaml",
		"kubernetes",
		"kubernetes.yml",
		"kubernetes.yaml",
		"k8s",
		"k8s.yml",
		"k8s.yaml",
		"manifest",
		"manifest.yml",
		"manifest.yaml",
	}
>>>>>>> 695fdaa8
	priorityOrder = []string{"dev", "dependencies", "deploy", "build", "name"}
)

// Manifest represents an okteto manifest
type Manifest struct {
	Name          string                  `json:"name,omitempty" yaml:"name,omitempty"`
	Namespace     string                  `json:"namespace,omitempty" yaml:"namespace,omitempty"`
	Context       string                  `json:"context,omitempty" yaml:"context,omitempty"`
	Icon          string                  `json:"icon,omitempty" yaml:"icon,omitempty"`
	Deploy        *DeployInfo             `json:"deploy,omitempty" yaml:"deploy,omitempty"`
	Dev           ManifestDevs            `json:"dev,omitempty" yaml:"dev,omitempty"`
	Destroy       []DeployCommand         `json:"destroy,omitempty" yaml:"destroy,omitempty"`
	Build         ManifestBuild           `json:"build,omitempty" yaml:"build,omitempty"`
	Dependencies  ManifestDependencies    `json:"dependencies,omitempty" yaml:"dependencies,omitempty"`
	GlobalForward []forward.GlobalForward `json:"forward,omitempty" yaml:"forward,omitempty"`

	Type     Archetype `json:"-" yaml:"-"`
	Manifest []byte    `json:"-" yaml:"-"`
	IsV2     bool      `json:"-" yaml:"-"`
}

// ManifestDevs defines all the dev section
type ManifestDevs map[string]*Dev

// ManifestBuild defines all the build section
type ManifestBuild map[string]*BuildInfo

// ManifestDependencies represents the map of dependencies at a manifest
type ManifestDependencies map[string]*Dependency

// NewManifest creates a new empty manifest
func NewManifest() *Manifest {
	return &Manifest{
		Dev:           map[string]*Dev{},
		Build:         map[string]*BuildInfo{},
		Dependencies:  map[string]*Dependency{},
		Deploy:        &DeployInfo{},
		GlobalForward: []forward.GlobalForward{},
	}
}

// NewManifestFromStack creates a new manifest from a stack struct
func NewManifestFromStack(stack *Stack) *Manifest {
	stackPaths := ComposeInfoList{}
	for _, path := range stack.Paths {
		stackPaths = append(stackPaths, ComposeInfo{
			File: path,
		})
	}
	stackManifest := &Manifest{
		Type:      StackType,
		Name:      stack.Name,
		Namespace: stack.Namespace,
		Deploy: &DeployInfo{
			ComposeSection: &ComposeSectionInfo{
				ComposesInfo: stackPaths,
				Stack:        stack,
			},
		},
		Dev:   ManifestDevs{},
		Build: ManifestBuild{},
		IsV2:  true,
	}
	cwd, err := os.Getwd()
	if err != nil {
		oktetoLog.Fail("Can not find cwd: %s", err)
		return nil
	}
	stackManifest, err = stackManifest.InferFromStack(cwd)
	if err != nil {
		oktetoLog.Fail("Can not convert stack to Manifestv2: %s", err)
		return nil
	}
	return stackManifest
}

// NewManifestFromDev creates a manifest from a dev
func NewManifestFromDev(dev *Dev) *Manifest {
	manifest := NewManifest()
	name, err := ExpandEnv(dev.Name, true)
	if err != nil {
		oktetoLog.Infof("could not expand dev name '%s'", dev.Name)
		name = dev.Name
	}
	manifest.Dev[name] = dev
	return manifest
}

// DeployInfo represents what must be deployed for the app to work
type DeployInfo struct {
	Commands       []DeployCommand     `json:"commands,omitempty" yaml:"commands,omitempty"`
	ComposeSection *ComposeSectionInfo `json:"compose,omitempty" yaml:"compose,omitempty"`
	Endpoints      EndpointSpec        `json:"endpoints,omitempty" yaml:"endpoints,omitempty"`
	Divert         *DivertDeploy       `json:"divert,omitempty" yaml:"divert,omitempty"`
}

// DivertDeploy represents information about the deploy divert configuration
type DivertDeploy struct {
	Namespace  string `json:"namespace,omitempty" yaml:"namespace,omitempty"`
	Service    string `json:"service,omitempty" yaml:"service,omitempty"`
	Port       int    `json:"port,omitempty" yaml:"port,omitempty"`
	Deployment string `json:"deployment,omitempty" yaml:"deployment,omitempty"`
}

// ComposeSectionInfo represents information about compose file
type ComposeSectionInfo struct {
	ComposesInfo ComposeInfoList `json:"manifest,omitempty" yaml:"manifest,omitempty"`
	Stack        *Stack          `json:"-" yaml:"-"`
}

type ComposeInfoList []ComposeInfo

type ComposeInfo struct {
	File             string           `json:"file,omitempty" yaml:"file,omitempty"`
	ServicesToDeploy ServicesToDeploy `json:"services,omitempty" yaml:"services,omitempty"`
}

type ServicesToDeploy []string

// DeployCommand represents a command to be executed
type DeployCommand struct {
	Name    string `json:"name,omitempty" yaml:"name,omitempty"`
	Command string `json:"command,omitempty" yaml:"command,omitempty"`
}

//NewDeployInfo creates a deploy Info
func NewDeployInfo() *DeployInfo {
	return &DeployInfo{
		Commands: []DeployCommand{},
	}
}

func getManifestFromOktetoFile(cwd string) (*Manifest, error) {
	manifestPath, err := discovery.GetOktetoManifestPath(cwd)
	if err != nil {
		return nil, err
	}
	oktetoLog.Infof("Found okteto manifest file on path: %s", manifestPath)
	oktetoLog.AddToBuffer(oktetoLog.InfoLevel, "Found okteto manifest on %s", manifestPath)
	oktetoLog.AddToBuffer(oktetoLog.InfoLevel, "Unmarshalling manifest...")
	devManifest, err := getManifestFromFile(cwd, manifestPath)
	if err != nil {
		return nil, err
	}
	oktetoLog.AddToBuffer(oktetoLog.InfoLevel, "Okteto manifest unmarshalled successfully")
	return devManifest, nil
}

func getManifestFromDevFilePath(cwd, manifestPath string) (*Manifest, error) {
	if manifestPath != "" && !filepath.IsAbs(manifestPath) {
		manifestPath = filepath.Join(cwd, manifestPath)
	}
	if manifestPath != "" && FileExistsAndNotDir(manifestPath) {
		return getManifestFromFile(cwd, manifestPath)
	}

	return nil, oktetoErrors.ErrManifestNotFound
}

//GetManifestV1 gets a manifest from a path or search for the files to generate it
func GetManifestV1(manifestPath string) (*Manifest, error) {
	cwd, err := os.Getwd()
	if err != nil {
		return nil, err
	}

	manifest, err := getManifestFromDevFilePath(cwd, manifestPath)
	if err != nil {
		if !errors.Is(err, oktetoErrors.ErrManifestNotFound) {
			return nil, err
		}
	}

	if manifest != nil {
		return manifest, nil
	}

	if manifestPath != "" && pathExistsAndDir(manifestPath) {
		cwd = manifestPath
	}

	manifest, err = getManifestFromOktetoFile(cwd)
	if err != nil {
		return nil, err
	}

	return manifest, nil
}

//GetManifestV2 gets a manifest from a path or search for the files to generate it
func GetManifestV2(manifestPath string) (*Manifest, error) {
	cwd, err := os.Getwd()
	if err != nil {
		return nil, err
	}

	manifest, err := getManifestFromDevFilePath(cwd, manifestPath)
	if err != nil {
		if !errors.Is(err, oktetoErrors.ErrManifestNotFound) {
			return nil, err
		}
	}

	if manifest != nil {
		return manifest, nil
	}

	if manifestPath != "" && pathExistsAndDir(manifestPath) {
		cwd = manifestPath
	}

	manifest, err = getManifestFromOktetoFile(cwd)
	if err != nil {
		if !errors.Is(err, oktetoErrors.ErrManifestNotFound) {
			return nil, err
		}
	}

	if manifest != nil && manifest.IsV2 {
		return manifest, nil
	}

	inferredManifest, err := GetInferredManifest(cwd)
	if err != nil {
		return nil, err
	}
	if inferredManifest != nil {
		if inferredManifest.Type == StackType {
			inferredManifest, err = inferredManifest.InferFromStack(cwd)
			if err != nil {
				return nil, err
			}
			if manifest != nil && manifest.Deploy != nil && manifest.Deploy.Endpoints != nil {
				inferredManifest.Deploy.ComposeSection.Stack.Endpoints = manifest.Deploy.Endpoints
			}
			if inferredManifest.Deploy.ComposeSection.Stack.Name != "" {
				inferredManifest.Name = inferredManifest.Deploy.ComposeSection.Stack.Name
			}
		}
		if manifest != nil {
			inferredManifest.mergeWithOktetoManifest(manifest)
		}

		if len(inferredManifest.Manifest) == 0 {
			bytes, err := yaml.Marshal(inferredManifest)
			if err != nil {
				return nil, err
			}
			inferredManifest.Manifest = bytes
		}
		return inferredManifest, nil
	}

	if manifest != nil {
		manifest.Type = OktetoType
		manifest.Deploy = &DeployInfo{
			Commands: []DeployCommand{
				{
					Name:    "okteto push",
					Command: "okteto push",
				},
			},
		}
		return manifest, nil
	}
	return nil, oktetoErrors.ErrManifestNotFound
}

func getManifestFromFile(cwd, manifestPath string) (*Manifest, error) {
	devManifest, err := getOktetoManifest(manifestPath)
	if err != nil {
		oktetoLog.Info("devManifest err, fallback to stack unmarshall")
		stackManifest := &Manifest{
			Type: StackType,
			Deploy: &DeployInfo{
				ComposeSection: &ComposeSectionInfo{
					ComposesInfo: []ComposeInfo{
						{File: manifestPath},
					},
				},
			},
			Dev:   ManifestDevs{},
			Build: ManifestBuild{},
			IsV2:  true,
		}
		oktetoLog.AddToBuffer(oktetoLog.InfoLevel, "Unmarshalling compose...")

		var composeFiles []string
		for _, composeInfo := range stackManifest.Deploy.ComposeSection.ComposesInfo {
			composeFiles = append(composeFiles, composeInfo.File)
		}
		s, stackErr := LoadStack("", composeFiles, false)

		// We failed to load a stack file and a manifest file, so we need to return
		// only the original manifest error
		if stackErr != nil {
			return nil, err
		}
		stackManifest.Deploy.ComposeSection.Stack = s
		if stackManifest.Deploy.ComposeSection.Stack.Name != "" {
			stackManifest.Name = stackManifest.Deploy.ComposeSection.Stack.Name
		}
		stackManifest, err = stackManifest.InferFromStack(cwd)
		if err != nil {
			return nil, err
		}
		stackManifest.Manifest = s.Manifest
		oktetoLog.AddToBuffer(oktetoLog.InfoLevel, "Okteto compose unmarshalled successfully")
		return stackManifest, nil
	}
	if devManifest.IsV2 {
		oktetoLog.AddToBuffer(oktetoLog.InfoLevel, "Okteto manifest v2 unmarshalled successfully")
		devManifest.Type = OktetoManifestType
		if devManifest.Deploy != nil && devManifest.Deploy.ComposeSection != nil && len(devManifest.Deploy.ComposeSection.ComposesInfo) > 0 {
			var stackFiles []string
			for _, composeInfo := range devManifest.Deploy.ComposeSection.ComposesInfo {
				stackFiles = append(stackFiles, composeInfo.File)
			}
			s, err := LoadStack("", stackFiles, false)
			if err != nil {
				return nil, err
			}
			devManifest.Deploy.ComposeSection.Stack = s
			if devManifest.Deploy.Endpoints != nil {
				s.Endpoints = devManifest.Deploy.Endpoints
			}
			devManifest, err = devManifest.InferFromStack(cwd)
			if err != nil {
				return nil, err
			}
		}
		return devManifest, nil
	} else {
		devManifest.setManifestDefaultsFromDev()
	}
	return devManifest, nil

}

// GetInferredManifest infers the manifest from a directory
func GetInferredManifest(cwd string) (*Manifest, error) {
	pipelinePath, err := discovery.GetOktetoPipelinePath(cwd)
	if err == nil {
		oktetoLog.Infof("Found pipeline on: %s", pipelinePath)
		oktetoLog.AddToBuffer(oktetoLog.InfoLevel, "Found okteto pipeline manifest on %s", pipelinePath)
		oktetoLog.AddToBuffer(oktetoLog.InfoLevel, "Unmarshalling pipeline manifest...")
		pipelineManifest, err := GetManifestV2(pipelinePath)
		if err != nil {
			return nil, err
		}
		oktetoLog.AddToBuffer(oktetoLog.InfoLevel, "Okteto pipeline manifest unmarshalled successfully")
		pipelineManifest.Type = PipelineType
		return pipelineManifest, nil
	}

	composePath, err := discovery.GetComposePath(cwd)
	if err == nil {
		oktetoLog.Infof("Found okteto compose")
		stackPath, err := filepath.Rel(cwd, composePath)
		if err != nil {
			return nil, err
		}
		oktetoLog.AddToBuffer(oktetoLog.InfoLevel, "Found okteto compose manifest on %s", stackPath)
		stackManifest := &Manifest{
			Type: StackType,
			Deploy: &DeployInfo{
				ComposeSection: &ComposeSectionInfo{
					ComposesInfo: []ComposeInfo{
						{File: stackPath},
					},
				},
			},
			Dev:   ManifestDevs{},
			Build: ManifestBuild{},
			IsV2:  true,
		}
		oktetoLog.AddToBuffer(oktetoLog.InfoLevel, "Unmarshalling compose...")
		var stackFiles []string
		for _, composeInfo := range stackManifest.Deploy.ComposeSection.ComposesInfo {
			stackFiles = append(stackFiles, composeInfo.File)
		}
		s, err := LoadStack("", stackFiles, true)
		if err != nil {
			return nil, err
		}
		stackManifest.Deploy.ComposeSection.Stack = s
		stackManifest.Manifest = s.Manifest
		oktetoLog.AddToBuffer(oktetoLog.InfoLevel, "Okteto compose unmarshalled successfully")

		return stackManifest, nil
	}

	chartPath, err := discovery.GetHelmChartPath(cwd)
	if err == nil {
		oktetoLog.Infof("Found chart")
		chartPath, err := filepath.Rel(cwd, chartPath)
		if err != nil {
			return nil, err
		}
		oktetoLog.AddToBuffer(oktetoLog.InfoLevel, "Found helm chart on %s", chartPath)
		tags := inferHelmTags(chartPath)
		command := fmt.Sprintf("helm upgrade --install ${%s} %s %s", OktetoNameEnvVar, chartPath, tags)
		chartManifest := &Manifest{
			Type: ChartType,
			Deploy: &DeployInfo{
				Commands: []DeployCommand{
					{
						Name:    command,
						Command: command,
					},
				},
			},
			Dev:   ManifestDevs{},
			Build: ManifestBuild{},
		}
		return chartManifest, nil
	}

	k8sManifestPath, err := discovery.GetK8sManifestPath(cwd)
	if err == nil {
		oktetoLog.Infof("Found kubernetes manifests")
		manifestPath, err := filepath.Rel(cwd, k8sManifestPath)
		if err != nil {
			return nil, err
		}
		oktetoLog.AddToBuffer(oktetoLog.InfoLevel, "Found kubernetes manifest on %s", manifestPath)
		k8sManifest := &Manifest{
			Type: KubernetesType,
			Deploy: &DeployInfo{
				Commands: []DeployCommand{
					{
						Name:    fmt.Sprintf("kubectl apply -f %s", manifestPath),
						Command: fmt.Sprintf("kubectl apply -f %s", manifestPath),
					},
				},
			},
			Dev:   ManifestDevs{},
			Build: ManifestBuild{},
		}
		return k8sManifest, nil
	}

	return nil, oktetoErrors.ErrCouldNotInferAnyManifest
}

func inferHelmTags(path string) string {
	valuesPath := filepath.Join(path, "values.yaml")
	if _, err := os.Stat(valuesPath); err != nil {
		oktetoLog.Info("chart values not found")
		return ""
	}
	type valuesImages struct {
		Image string `yaml:"image,omitempty"`
	}

	b, err := os.ReadFile(valuesPath)
	if err != nil {
		oktetoLog.Info("could not read file values")
		return ""
	}
	tags := map[string]*valuesImages{}
	if err := yaml.Unmarshal(b, tags); err != nil {
		oktetoLog.Info("could not parse values image tags")
		return ""
	}
	result := ""
	for svcName, image := range tags {
		if image == nil {
			continue
		}
		if image.Image != "" {
			result += fmt.Sprintf(" --set %s.image=${OKTETO_BUILD_%s_IMAGE}", svcName, strings.ToUpper(svcName))
			os.Setenv(fmt.Sprintf("OKTETO_BUILD_%s_IMAGE", strings.ToUpper(svcName)), image.Image)
		}
	}
	return result
}

// getOktetoManifest returns an okteto object from a given file
func getOktetoManifest(devPath string) (*Manifest, error) {
	b, err := os.ReadFile(devPath)
	if err != nil {
		if os.IsNotExist(err) {
			return nil, oktetoErrors.ErrManifestNotFound
		}
		return nil, err
	}

	if isEmptyManifestFile(b) {
		return nil, fmt.Errorf("%w: %s", oktetoErrors.ErrInvalidManifest, oktetoErrors.ErrEmptyManifest)
	}

	manifest, err := Read(b)
	if err != nil {
		if errors.Is(err, oktetoErrors.ErrNotManifestContentDetected) {
			return nil, err
		}
		return nil, fmt.Errorf("%w: %s", oktetoErrors.ErrInvalidManifest, err.Error())
	}

	for _, dev := range manifest.Dev {

		if err := dev.loadAbsPaths(devPath); err != nil {
			return nil, err
		}

		if err := dev.expandEnvFiles(); err != nil {
			return nil, err
		}

		dev.computeParentSyncFolder()
	}

	return manifest, nil
}

func isEmptyManifestFile(bytes []byte) bool {
	if bytes == nil || strings.TrimSpace(string(bytes)) == "" {
		return true
	}
	return false
}

// Read reads an okteto manifests
func Read(bytes []byte) (*Manifest, error) {
	manifest := NewManifest()
	if bytes != nil {
		if err := yaml.UnmarshalStrict(bytes, manifest); err != nil {
			if err := yaml.Unmarshal(bytes, manifest); err == nil {
				if reflect.DeepEqual(manifest, NewManifest()) {
					return nil, oktetoErrors.ErrNotManifestContentDetected
				}
			}

			if strings.HasPrefix(err.Error(), "yaml: unmarshal errors:") {
				var sb strings.Builder
				l := strings.Split(err.Error(), "\n")
				for i := 1; i < len(l); i++ {
					e := strings.TrimSuffix(l[i], "in type model.Manifest")
					e = strings.TrimSpace(e)
					_, _ = sb.WriteString(fmt.Sprintf("    - %s\n", e))
				}

				_, _ = sb.WriteString(fmt.Sprintf("    See %s for details", "https://okteto.com/docs/reference/manifest/"))
				return nil, fmt.Errorf("\n%s", sb.String())
			}

			msg := strings.TrimSuffix(err.Error(), "in type model.Manifest")
			return nil, fmt.Errorf("\n%s", msg)
		}
	}

	hasShownWarning := false
	for _, d := range manifest.Dev {
		if (d.Image.Context != "" || d.Image.Dockerfile != "") && !hasShownWarning {
			hasShownWarning = true
			oktetoLog.Yellow(`The 'image' extended syntax is deprecated and will be removed in a future version. Define the images you want to build in the 'build' section of your manifest. More info at https://www.okteto.com/docs/reference/manifest/#build"`)
		}
	}

	if err := manifest.setDefaults(); err != nil {
		return nil, err
	}

	if err := manifest.validate(); err != nil {
		return nil, err
	}
	manifest.Manifest = bytes
	return manifest, nil
}

func (m *Manifest) validate() error {
	return m.validateDivert()
}

func (m *Manifest) validateDivert() error {
	if m.Deploy == nil {
		return nil
	}
	if m.Deploy.Divert == nil {
		return nil
	}
	if m.Deploy.Divert.Namespace == "" {
		return fmt.Errorf("the field 'deploy.divert.namespace' is mandatory")
	}
	if m.Deploy.Divert.Service == "" {
		return fmt.Errorf("the field 'deploy.divert.service' is mandatory")
	}
	if m.Deploy.Divert.Deployment == "" {
		return fmt.Errorf("the field 'deploy.divert.deployment' is mandatory")
	}
	return nil
}

func (m *Manifest) setDefaults() error {
	for dName, d := range m.Dev {
		if d.Name == "" {
			d.Name = dName
		}
		if err := d.expandEnvVars(); err != nil {
			return fmt.Errorf("Error on dev '%s': %s", d.Name, err)
		}
		for _, s := range d.Services {
			if err := s.expandEnvVars(); err != nil {
				return fmt.Errorf("Error on dev '%s': %s", d.Name, err)
			}
			if err := s.validateForExtraFields(); err != nil {
				return fmt.Errorf("Error on dev '%s': %s", d.Name, err)
			}
		}

		if err := d.SetDefaults(); err != nil {
			return fmt.Errorf("Error on dev '%s': %s", d.Name, err)
		}
		if err := d.translateDeprecatedMetadataFields(); err != nil {
			return fmt.Errorf("Error on dev '%s': %s", d.Name, err)
		}
		sort.SliceStable(d.Forward, func(i, j int) bool {
			return d.Forward[i].Less(&d.Forward[j])
		})

		sort.SliceStable(d.Reverse, func(i, j int) bool {
			return d.Reverse[i].Local < d.Reverse[j].Local
		})

		if err := d.translateDeprecatedVolumeFields(); err != nil {
			return err
		}
	}

	for _, b := range m.Build {
		if b.Name != "" {
			b.Context = b.Name
			b.Name = ""
		}

		if !(b.Image != "" && len(b.VolumesToInclude) > 0 && b.Dockerfile == "") {
			b.setBuildDefaults()
		}
	}

	return nil
}

func (m *Manifest) mergeWithOktetoManifest(other *Manifest) {
	if len(m.Dev) == 0 && len(other.Dev) != 0 {
		m.Dev = other.Dev
	}
}

// ExpandEnvVars expands env vars to be set on the manifest
func (manifest *Manifest) ExpandEnvVars() error {
	var err error
	if manifest.Deploy != nil {
		if manifest.Deploy.ComposeSection != nil && manifest.Deploy.ComposeSection.Stack != nil {
			var stackFiles []string
			for _, composeInfo := range manifest.Deploy.ComposeSection.ComposesInfo {
				stackFiles = append(stackFiles, composeInfo.File)
			}
			s, err := LoadStack("", stackFiles, true)
			if err != nil {
				oktetoLog.Infof("Could not reload stack manifest: %s", err)
				s = manifest.Deploy.ComposeSection.Stack
			}
			s.Namespace = manifest.Deploy.ComposeSection.Stack.Namespace
			s.Context = manifest.Deploy.ComposeSection.Stack.Context
			for svcName, svc := range s.Services {
				if _, ok := manifest.Build[svcName]; svc.Build == nil && len(svc.VolumeMounts) == 0 && !ok {
					continue
				}
				tag := fmt.Sprintf("${OKTETO_BUILD_%s_IMAGE}", strings.ToUpper(strings.ReplaceAll(svcName, "-", "_")))
				expandedTag, err := ExpandEnv(tag, true)
				if err != nil {
					return err
				}
				if expandedTag != "" {
					svc.Image = expandedTag
				}
			}
			manifest.Deploy.ComposeSection.Stack = s
			if len(manifest.Deploy.Endpoints) > 0 {
				if len(manifest.Deploy.ComposeSection.Stack.Endpoints) > 0 {
					oktetoLog.Warning("Endpoints are defined in the stack and in the manifest. The endpoints defined in the manifest will be used")
				}
				manifest.Deploy.ComposeSection.Stack.Endpoints = manifest.Deploy.Endpoints
			}
			cwd, err := os.Getwd()
			if err != nil {
				oktetoLog.Info("could not detect working directory")
			}
			manifest, err = manifest.InferFromStack(cwd)
			if err != nil {
				return err
			}
		}
	}
	if manifest.Destroy != nil {
		for idx, cmd := range manifest.Destroy {
			cmd.Command, err = envsubst.String(cmd.Command)
			if err != nil {
				return errors.New("could not parse env vars")
			}
			manifest.Destroy[idx] = cmd
		}
	}

	return nil
}

// Dependency represents a dependency object at the manifest
type Dependency struct {
	Repository   string      `json:"repository" yaml:"repository"`
	ManifestPath string      `json:"manifest,omitempty" yaml:"manifest,omitempty"`
	Branch       string      `json:"branch,omitempty" yaml:"branch,omitempty"`
	Variables    Environment `json:"variables,omitempty" yaml:"variables,omitempty"`
	Wait         bool        `json:"wait,omitempty" yaml:"wait,omitempty"`
}

// InferFromStack infers data from a stackfile
func (m *Manifest) InferFromStack(cwd string) (*Manifest, error) {
	for svcName, svcInfo := range m.Deploy.ComposeSection.Stack.Services {
		d, err := svcInfo.ToDev(svcName)
		if err != nil {
			return nil, err
		}

		d.parentSyncFolder = cwd

		if _, ok := m.Dev[svcName]; !ok && len(d.Sync.Folders) > 0 {
			m.Dev[svcName] = d
		}

		if svcInfo.Build == nil && len(svcInfo.VolumeMounts) == 0 {
			continue
		}

		buildInfo := svcInfo.Build

		switch {
		case buildInfo != nil && len(svcInfo.VolumeMounts) > 0:
			if svcInfo.Image != "" {
				buildInfo.Image = svcInfo.Image
			}
			buildInfo.VolumesToInclude = svcInfo.VolumeMounts
		case buildInfo != nil:
			if svcInfo.Image != "" {
				buildInfo.Image = svcInfo.Image
			}
		case len(svcInfo.VolumeMounts) > 0:
			buildInfo = &BuildInfo{
				Image:            svcInfo.Image,
				VolumesToInclude: svcInfo.VolumeMounts,
			}
		default:
			oktetoLog.Infof("could not build service %s, due to not having Dockerfile defined or volumes to include", svcName)
		}

		for idx, volume := range buildInfo.VolumesToInclude {
			localPath := volume.LocalPath
			if filepath.IsAbs(localPath) {
				localPath, err = filepath.Rel(buildInfo.Context, volume.LocalPath)
				if err != nil {
					localPath, err = filepath.Rel(cwd, volume.LocalPath)
					if err != nil {
						oktetoLog.Info("can not find svc[%s].build.volumes to include relative to svc[%s].build.context", svcName, svcName)
					}
				}
			}
			volume.LocalPath = localPath
			buildInfo.VolumesToInclude[idx] = volume
		}
		buildInfo.Context, err = filepath.Rel(cwd, buildInfo.Context)
		if err != nil {
			oktetoLog.Infof("can not make svc[%s].build.context relative to cwd", svcName)
		}
		contextAbs := filepath.Join(cwd, buildInfo.Context)
		buildInfo.Dockerfile, err = filepath.Rel(contextAbs, buildInfo.Dockerfile)
		if err != nil {
			oktetoLog.Infof("can not make svc[%s].build.dockerfile relative to cwd", svcName)
		}
		if _, ok := m.Build[svcName]; !ok {
			m.Build[svcName] = buildInfo
		}
	}
	m.setDefaults()
	return m, nil
}

// WriteToFile writes a manifest to a file with comments to make it easier to understand
func (m *Manifest) WriteToFile(filePath string) error {
	if m.Deploy != nil {
		if len(m.Deploy.Commands) == 0 && m.Deploy.ComposeSection == nil {
			m.Deploy.Commands = []DeployCommand{
				{
					Name:    FakeCommand,
					Command: FakeCommand,
				},
			}
		}
	}
	for _, b := range m.Build {
		b.Name = ""
	}
	for dName, d := range m.Dev {
		d.Name = ""
		d.Context = ""
		d.Namespace = ""
		if d.Image != nil && d.Image.Name != "" {
			d.Image.Context = ""
			d.Image.Dockerfile = ""
		} else {
			if v, ok := m.Build[dName]; ok {
				if v.Image != "" {
					d.Image = &BuildInfo{Name: v.Image}
				} else {
					d.Image = nil
				}
			} else {
				d.Image = nil
			}
		}

		if d.Push != nil && d.Push.Name != "" {
			d.Push.Context = ""
			d.Push.Dockerfile = ""
		} else {
			d.Push = nil
		}
	}
	//Unmarshal with yamlv2 because we have the marshal with yaml v2
	b, err := yaml.Marshal(m)
	if err != nil {
		return err
	}
	doc := yaml3.Node{}
	if err := yaml3.Unmarshal(b, &doc); err != nil {
		return err
	}
	doc = *doc.Content[0]
	currentSection := ""
	for idx, section := range doc.Content {
		switch section.Value {
		case "build":
			currentSection = "build"
			section.HeadComment = buildHeadComment
		case "deploy":
			currentSection = "deploy"
			section.HeadComment = deployHeadComment
		case "dev":
			currentSection = "dev"
			section.HeadComment = devHeadComment
		}
		if idx%2 == 0 {
			continue
		}
		if currentSection == "build" {
			for _, subsection := range section.Content {
				if subsection.Kind != yaml3.ScalarNode {
					continue
				}
				serviceName := strings.ToUpper(strings.ReplaceAll(subsection.Value, "-", "_"))
				subsection.HeadComment = fmt.Sprintf(buildSvcEnvVars, serviceName, serviceName, serviceName, serviceName)
			}
		}
	}

	m.reorderDocFields(&doc)

	buffer := bytes.NewBuffer(nil)
	encoder := yaml3.NewEncoder(buffer)
	encoder.SetIndent(2)

	err = encoder.Encode(doc)
	if err != nil {
		return err
	}
	out := addEmptyLineBetweenSections(buffer.Bytes())
	if err := os.WriteFile(filePath, out, 0600); err != nil {
		oktetoLog.Infof("failed to write stignore file: %s", err)
		return err
	}
	return nil
}

// reorderDocFields orders the manifest to be: name -> build -> deploy -> dependencies -> dev
func (*Manifest) reorderDocFields(doc *yaml3.Node) {
	contentCopy := []*yaml3.Node{}
	nodes := []int{}
	nameDefinitionIdx := getDocIdx(doc.Content, "name")
	if nameDefinitionIdx != -1 {
		contentCopy = append(contentCopy, doc.Content[nameDefinitionIdx], doc.Content[nameDefinitionIdx+1])
		nodes = append(nodes, nameDefinitionIdx, nameDefinitionIdx+1)
	}

	buildDefinitionIdx := getDocIdx(doc.Content, "build")
	if buildDefinitionIdx != -1 {
		contentCopy = append(contentCopy, doc.Content[buildDefinitionIdx], doc.Content[buildDefinitionIdx+1])
		nodes = append(nodes, buildDefinitionIdx, buildDefinitionIdx+1)
	} else {
		whereToInject := getDocIdxWithPrior(contentCopy, "name")
		contentCopy[whereToInject].FootComment = fmt.Sprintf("%s\n%s", buildHeadComment, buildExample)
	}

	deployDefinitionIdx := getDocIdx(doc.Content, "deploy")
	if deployDefinitionIdx != -1 {
		contentCopy = append(contentCopy, doc.Content[deployDefinitionIdx], doc.Content[deployDefinitionIdx+1])
		nodes = append(nodes, deployDefinitionIdx, deployDefinitionIdx+1)
	} else {
		whereToInject := getDocIdxWithPrior(contentCopy, "build")
		footComment := fmt.Sprintf("%s\n%s", deployHeadComment, deployExample)
		if buildDefinitionIdx == -1 {
			footComment = "\n" + footComment
		}
		if contentCopy[whereToInject].FootComment == "" {
			contentCopy[whereToInject].FootComment = footComment
		} else {
			contentCopy[whereToInject].FootComment += footComment
		}
	}

	dependenciesDefinitionIdx := getDocIdx(doc.Content, "dependencies")
	if dependenciesDefinitionIdx != -1 {
		contentCopy = append(contentCopy, doc.Content[dependenciesDefinitionIdx], doc.Content[dependenciesDefinitionIdx+1])
		nodes = append(nodes, dependenciesDefinitionIdx, dependenciesDefinitionIdx+1)
	} else {
		whereToInject := getDocIdxWithPrior(contentCopy, "deploy")
		footComment := fmt.Sprintf("%s\n%s", dependenciesHeadComment, dependenciesExample)
		if deployDefinitionIdx == -1 {
			footComment = "\n\n" + footComment
		}
		if contentCopy[whereToInject].FootComment == "" {
			contentCopy[whereToInject].FootComment = footComment
		} else {
			contentCopy[whereToInject].FootComment += footComment
		}
	}

	devDefinitionIdx := getDocIdx(doc.Content, "dev")
	if devDefinitionIdx != -1 {
		contentCopy = append(contentCopy, doc.Content[devDefinitionIdx], doc.Content[devDefinitionIdx+1])
		nodes = append(nodes, devDefinitionIdx, devDefinitionIdx+1)
	} else {
		whereToInject := getDocIdxWithPrior(contentCopy, "dependencies")
		footComment := fmt.Sprintf("%s\n%s", devHeadComment, devExample)
		if dependenciesDefinitionIdx == -1 {
			footComment = "\n" + footComment
		}
		if contentCopy[whereToInject].FootComment == "" {
			contentCopy[whereToInject].FootComment = footComment
		} else {
			contentCopy[whereToInject].FootComment += footComment
		}
	}

	// We need to inject all the other fields remaining
	if len(doc.Content) != len(contentCopy) {
		for idx := range doc.Content {
			found := false
			for _, copyIdx := range nodes {
				if copyIdx == idx {
					found = true
					break
				}
			}
			if found {
				continue
			}
			contentCopy = append(contentCopy, doc.Content[idx])
		}
	}
	doc.Content = contentCopy
}

func getDocIdxWithPrior(contents []*yaml3.Node, value string) int {
	for idx, node := range contents {
		if node.Value == value {
			return idx
		}
	}
	for idx, val := range priorityOrder {
		if val == value {
			return getDocIdx(contents, priorityOrder[idx+1])
		}
	}
	return -1
}

func getDocIdx(contents []*yaml3.Node, value string) int {
	for idx, node := range contents {
		if node.Value == value {
			return idx
		}
	}
	return -1
}

func addEmptyLineBetweenSections(out []byte) []byte {
	prevLineCommented := false
	newYaml := ""
	for _, line := range strings.Split(string(out), "\n") {
		isLineCommented := strings.HasPrefix(strings.TrimSpace(line), "#")
		if !prevLineCommented && isLineCommented {
			newYaml += "\n"
		}
		newYaml += line + "\n"
		prevLineCommented = isLineCommented
	}
	return []byte(newYaml)
}

// IsDeployDefault returns true if the command is empty or if it has the default one
func (m *Manifest) IsDeployDefault() bool {
	if m.Deploy == nil {
		return true
	}
	if len(m.Deploy.Commands) == 1 && m.Deploy.Commands[0].Command == FakeCommand {
		return true
	}
	return false
}

// setManifestDefaultsFromDev sets context and namespace from the dev
func (m *Manifest) setManifestDefaultsFromDev() {
	if len(m.Dev) == 1 {
		for _, devInfo := range m.Dev {
			m.Context = devInfo.Context
			m.Namespace = devInfo.Namespace
		}
	} else {
		oktetoLog.Infof("could not set context and manifest from dev section due to being '%d' devs declared", len(m.Dev))
	}
}<|MERGE_RESOLUTION|>--- conflicted
+++ resolved
@@ -26,6 +26,7 @@
 	"github.com/a8m/envsubst"
 	"github.com/okteto/okteto/pkg/discovery"
 	oktetoErrors "github.com/okteto/okteto/pkg/errors"
+	"github.com/okteto/okteto/pkg/filesystem"
 	oktetoLog "github.com/okteto/okteto/pkg/log"
 	"github.com/okteto/okteto/pkg/model/forward"
 	yaml "gopkg.in/yaml.v2"
@@ -82,65 +83,6 @@
 )
 
 var (
-<<<<<<< HEAD
-=======
-	pipelineFiles = []string{
-		"okteto-pipeline.yml",
-		"okteto-pipeline.yaml",
-		"okteto-pipelines.yml",
-		"okteto-pipelines.yaml",
-		".okteto/okteto-pipeline.yml",
-		".okteto/okteto-pipeline.yaml",
-		".okteto/okteto-pipelines.yml",
-		".okteto/okteto-pipelines.yaml",
-	}
-	stackFiles = []string{
-		"okteto-stack.yml",
-		"okteto-stack.yaml",
-		"stack.yml",
-		"stack.yaml",
-		".okteto/okteto-stack.yml",
-		".okteto/okteto-stack.yaml",
-		".okteto/stack.yml",
-		".okteto/stack.yaml",
-
-		"okteto-compose.yml",
-		"okteto-compose.yaml",
-		".okteto/okteto-compose.yml",
-		".okteto/okteto-compose.yaml",
-
-		"docker-compose.yml",
-		"docker-compose.yaml",
-		".okteto/docker-compose.yml",
-		".okteto/docker-compose.yaml",
-	}
-	oktetoFiles = []string{
-		"okteto.yml",
-		"okteto.yaml",
-		".okteto/okteto.yml",
-		".okteto/okteto.yaml",
-	}
-	chartsSubPath = []string{
-		"chart",
-		"charts",
-		"helm/chart",
-		"helm/charts",
-	}
-	manifestSubPath = []string{
-		"manifests",
-		"manifests.yml",
-		"manifests.yaml",
-		"kubernetes",
-		"kubernetes.yml",
-		"kubernetes.yaml",
-		"k8s",
-		"k8s.yml",
-		"k8s.yaml",
-		"manifest",
-		"manifest.yml",
-		"manifest.yaml",
-	}
->>>>>>> 695fdaa8
 	priorityOrder = []string{"dev", "dependencies", "deploy", "build", "name"}
 )
 
@@ -293,7 +235,7 @@
 	if manifestPath != "" && !filepath.IsAbs(manifestPath) {
 		manifestPath = filepath.Join(cwd, manifestPath)
 	}
-	if manifestPath != "" && FileExistsAndNotDir(manifestPath) {
+	if manifestPath != "" && filesystem.FileExistsAndNotDir(manifestPath) {
 		return getManifestFromFile(cwd, manifestPath)
 	}
 
