// Copyright 2023 The Okteto Authors
// Licensed under the Apache License, Version 2.0 (the "License");
// you may not use this file except in compliance with the License.
// You may obtain a copy of the License at
//
// http://www.apache.org/licenses/LICENSE-2.0
//
// Unless required by applicable law or agreed to in writing, software
// distributed under the License is distributed on an "AS IS" BASIS,
// WITHOUT WARRANTIES OR CONDITIONS OF ANY KIND, either express or implied.
// See the License for the specific language governing permissions and
// limitations under the License.

package stack

import (
	"context"
	"encoding/base64"
	"fmt"
	"net"
	"os"
	"os/signal"
	"strconv"
	"strings"
	"time"

	"github.com/okteto/okteto/pkg/analytics"
	oktetoErrors "github.com/okteto/okteto/pkg/errors"
	"github.com/okteto/okteto/pkg/format"
	"github.com/okteto/okteto/pkg/k8s/configmaps"
	"github.com/okteto/okteto/pkg/k8s/deployments"
	forwardK8s "github.com/okteto/okteto/pkg/k8s/forward"
	"github.com/okteto/okteto/pkg/k8s/ingresses"
	"github.com/okteto/okteto/pkg/k8s/jobs"
	"github.com/okteto/okteto/pkg/k8s/pods"
	"github.com/okteto/okteto/pkg/k8s/services"
	"github.com/okteto/okteto/pkg/k8s/statefulsets"
	"github.com/okteto/okteto/pkg/k8s/volumes"
	oktetoLog "github.com/okteto/okteto/pkg/log"
	"github.com/okteto/okteto/pkg/model"
	"github.com/okteto/okteto/pkg/model/forward"
	"github.com/okteto/okteto/pkg/okteto"
	"github.com/okteto/okteto/pkg/registry"
	apiv1 "k8s.io/api/core/v1"
	metav1 "k8s.io/apimachinery/pkg/apis/meta/v1"
	"k8s.io/client-go/kubernetes"
	"k8s.io/client-go/rest"
)

// StackDeployOptions represents the different options available for stack commands
type StackDeployOptions struct {
	StackPaths       []string
	Name             string
	Namespace        string
	ForceBuild       bool
	Wait             bool
	NoCache          bool
	Timeout          time.Duration
	ServicesToDeploy []string
	Progress         string
	InsidePipeline   bool
}

type analyticsTrackerInterface interface {
	TrackImageBuild(meta ...*analytics.ImageBuildMetadata)
}

// Stack is the executor of stack commands
type Stack struct {
	K8sClient        kubernetes.Interface
	Config           *rest.Config
	AnalyticsTracker analyticsTrackerInterface
}

const (
	maxRestartsToConsiderFailed = 3
)

// Deploy deploys a stack
func (sd *Stack) Deploy(ctx context.Context, s *model.Stack, options *StackDeployOptions) error {

	if err := validateServicesToDeploy(ctx, s, options, sd.K8sClient); err != nil {
		return err
	}

	if !options.InsidePipeline {
		if err := buildStackImages(ctx, s, options, sd.AnalyticsTracker); err != nil {
			return err
		}
	}

	cfg := translateConfigMap(s)
	output := fmt.Sprintf("Deploying compose '%s'...", s.Name)
	cfg.Data[statusField] = progressingStatus
	cfg.Data[outputField] = base64.StdEncoding.EncodeToString([]byte(output))
	if err := configmaps.Deploy(ctx, cfg, s.Namespace, sd.K8sClient); err != nil {
		return err
	}

	err := deploy(ctx, s, sd.K8sClient, sd.Config, options)
	if err != nil {
		output = fmt.Sprintf("%s\nCompose '%s' deployment failed: %s", output, s.Name, err.Error())
		cfg.Data[statusField] = errorStatus
		cfg.Data[outputField] = base64.StdEncoding.EncodeToString([]byte(output))
	} else {
		output = fmt.Sprintf("%s\nCompose '%s' successfully deployed", output, s.Name)
		cfg.Data[statusField] = deployedStatus
		cfg.Data[outputField] = base64.StdEncoding.EncodeToString([]byte(output))
	}

	if err := configmaps.Deploy(ctx, cfg, s.Namespace, sd.K8sClient); err != nil {
		return err
	}

	return err
}

// deploy deploys a stack to kubernetes
func deploy(ctx context.Context, s *model.Stack, c kubernetes.Interface, config *rest.Config, options *StackDeployOptions) error {
	DisplayWarnings(s)

	oktetoLog.Spinner(fmt.Sprintf("Deploying compose '%s'...", s.Name))
	oktetoLog.StartSpinner()
	defer oktetoLog.StopSpinner()

	stop := make(chan os.Signal, 1)
	signal.Notify(stop, os.Interrupt)
	exit := make(chan error, 1)

	go func() {

		addImageMetadataToStack(s, options)

		iClient, err := ingresses.GetClient(c)
		if err != nil {
			exit <- fmt.Errorf("error getting ingress client: %s", err.Error())
			return
		}

		for _, serviceName := range options.ServicesToDeploy {
			if len(s.Services[serviceName].Ports) == 0 {
				continue
			}

			if err := deployK8sService(ctx, serviceName, s, c); err != nil {
				exit <- err
				return
			}
			// get the public ports from the compose service - this will be deployed into ingresses
			ingressPortsToDeploy := getSvcPublicPorts(serviceName, s)
			for _, ingressPort := range ingressPortsToDeploy {
				ingressName := serviceName
				// If more than one port, ingressName will have <serviceName>-<PORT>, each port will have an ingress
				if len(ingressPortsToDeploy) > 1 {
					ingressName = fmt.Sprintf("%s-%d", serviceName, ingressPort.ContainerPort)
				}

				if err := deployK8sEndpoint(ctx, ingressName, serviceName, ingressPort, s, iClient); err != nil {
					exit <- err
					return
				}
			}
		}

		servicesToDeploySet := map[string]bool{}
		for _, service := range options.ServicesToDeploy {
			servicesToDeploySet[service] = true
		}

		for _, name := range getVolumesToDeployFromServicesToDeploy(s, servicesToDeploySet) {
			if err := deployVolume(ctx, name, s, c); err != nil {
				exit <- err
				return
			}
		}

		if err := deployServices(ctx, s, c, config, options); err != nil {
			exit <- err
			return
		}

		// compose has capacity to deploy endpoints for its services
		// each endpoint gets an ingress when using the endpoints spec at compose
		// the endpoint would have paths for services as defined at the spec
		for _, endpointName := range getEndpointsToDeployFromServicesToDeploy(s.Endpoints, servicesToDeploySet) {
			endpoint := s.Endpoints[endpointName]
			// initialize the maps for Labels and Annotations if nil
			if endpoint.Labels == nil {
				endpoint.Labels = map[string]string{}
			}
			if endpoint.Annotations == nil {
				endpoint.Annotations = map[string]string{}
			}

			// add specific stack labels
			if _, ok := endpoint.Labels[model.StackNameLabel]; !ok {
				endpoint.Labels[model.StackNameLabel] = format.ResourceK8sMetaString(s.Name)
			}
			if _, ok := endpoint.Labels[model.StackEndpointNameLabel]; !ok {
				endpoint.Labels[model.StackEndpointNameLabel] = endpointName
			}

			translateOptions := &ingresses.TranslateOptions{
				Name:      format.ResourceK8sMetaString(s.Name),
				Namespace: s.Namespace,
			}
			ingress := ingresses.Translate(endpointName, endpoint, translateOptions)
			// check for labels collision in the case of a compose - before creation or update (deploy)
			if skipIngressDeployForStackNameLabel(ctx, iClient, ingress) {
				continue
			}
			if err := iClient.Deploy(ctx, ingress); err != nil {
				exit <- err
				return
			}
		}

		if err := destroyServicesNotInStack(ctx, s, c); err != nil {
			exit <- err
			return
		}

		if !options.Wait {
			exit <- nil
			return
		}

		oktetoLog.Spinner("Waiting for services to be ready...")
		exit <- waitForPodsToBeRunning(ctx, s, c)
	}()

	select {
	case <-stop:
		oktetoLog.Infof("CTRL+C received, starting shutdown sequence")
		oktetoLog.StopSpinner()
		return oktetoErrors.ErrIntSig
	case err := <-exit:
		if err != nil {
			oktetoLog.Infof("exit signal received due to error: %s", err)
			return err
		}
	}
	return nil
}

func skipIngressDeployForStackNameLabel(ctx context.Context, iClient *ingresses.Client, ingress *ingresses.Ingress) bool {
	// err is not checked here, we just want to check if the ingress already exists for this labels
	old, err := iClient.Get(ctx, ingress.GetName(), ingress.GetNamespace())
	if err != nil {
		oktetoLog.Infof("error getting ingress '%s': %s", ingress.GetName(), err)
		return false
	}
	if old != nil {
		if old.GetLabels()[model.StackNameLabel] == "" {
<<<<<<< HEAD
			oktetoLog.Warning("skipping deploy of %s due to name collision: the ingress '%s' was running before deploying your compose", old.GetName(), ingress.GetName())
=======
			oktetoLog.Warning("skipping deploy of %s due to name collision: the ingress '%s' was running before deploying your compose", old.GetName(), old.GetName())
>>>>>>> 64cc4a67
			return true
		}
		if old.GetLabels()[model.StackNameLabel] != ingress.GetLabels()[model.StackNameLabel] {
			oktetoLog.Warning("skipping creation of endpoint '%s' due to name collision with endpoint in stack '%s'", ingress.GetName(), old.GetLabels()[model.StackNameLabel])
			return true
		}
	}
	return false
}

func getVolumesToDeployFromServicesToDeploy(stack *model.Stack, servicesToDeploy map[string]bool) []string {

	volumesToDeploySet := map[string]bool{}

	for serviceName, serviceSpec := range stack.Services {
		if servicesToDeploy[serviceName] {
			for _, volume := range serviceSpec.Volumes {
				if stack.Volumes[volume.LocalPath] != nil {
					volumesToDeploySet[volume.LocalPath] = true
				}
			}
		}
	}

	volumesToDeploy := []string{}
	for name := range volumesToDeploySet {
		volumesToDeploy = append(volumesToDeploy, name)
	}

	return volumesToDeploy
}

func getEndpointsToDeployFromServicesToDeploy(endpoints model.EndpointSpec, servicesToDeploy map[string]bool) []string {
	endpointsToDeploySet := map[string]bool{}
	for name, spec := range endpoints {
		for _, rule := range spec.Rules {
			if servicesToDeploy[rule.Service] {
				endpointsToDeploySet[name] = true
			}
		}
	}

	endpointsToDeploy := []string{}
	for name := range endpointsToDeploySet {
		endpointsToDeploy = append(endpointsToDeploy, name)
	}

	return endpointsToDeploy
}

func deployServices(ctx context.Context, stack *model.Stack, k8sClient kubernetes.Interface, config *rest.Config, options *StackDeployOptions) error {
	deployedSvcs := make(map[string]bool)
	t := time.NewTicker(1 * time.Second)
	to := time.NewTicker(options.Timeout)

	for {
		select {
		case <-to.C:
			return fmt.Errorf("compose '%s' didn't finish after %s", stack.Name, options.Timeout.String())
		case <-t.C:
			for len(deployedSvcs) != len(options.ServicesToDeploy) {
				for _, svcName := range options.ServicesToDeploy {
					if deployedSvcs[svcName] {
						continue
					}

					if !canSvcBeDeployed(ctx, stack, svcName, k8sClient, config) {
						if failedJobs := getDependingFailedJobs(ctx, stack, svcName, k8sClient); len(failedJobs) > 0 {
							if len(failedJobs) == 1 {
								return fmt.Errorf("service '%s' dependency '%s' failed", svcName, failedJobs[0])
							}
							return fmt.Errorf("service '%s' dependencies '%s' failed", svcName, strings.Join(failedJobs, ", "))
						}
						if failedServices := getServicesWithFailedProbes(ctx, stack, svcName, k8sClient); len(failedServices) > 0 {
							for key, value := range failedServices {
								return fmt.Errorf("service '%s' has failed his healthcheck probes: %s", key, value)
							}
						}
						if err := getErrorDueToRestartLimit(ctx, stack, svcName, k8sClient); err != nil {
							return err
						}
						continue
					}
					oktetoLog.Spinner(fmt.Sprintf("Deploying service '%s'...", svcName))
					err := deploySvc(ctx, stack, svcName, k8sClient)
					if err != nil {
						return err
					}
					deployedSvcs[svcName] = true
					oktetoLog.Spinner("Waiting for services to be ready...")
				}
			}
			return nil
		}
	}
}

func deploySvc(ctx context.Context, stack *model.Stack, svcName string, client kubernetes.Interface) error {
	isNew := false
	var err error
	if stack.Services[svcName].IsJob() {
		isNew, err = deployJob(ctx, svcName, stack, client)
	} else if len(stack.Services[svcName].Volumes) == 0 {
		isNew, err = deployDeployment(ctx, svcName, stack, client)
	} else {
		isNew, err = deployStatefulSet(ctx, svcName, stack, client)
	}

	if err != nil {
		if strings.Contains(err.Error(), "skipping ") {
			oktetoLog.Warning(err.Error())
			return nil
		}
		return err
	}
	if isNew {
		oktetoLog.Success("Service '%s' created", svcName)
	} else {
		oktetoLog.Success("Service '%s' updated", svcName)
	}

	return nil
}

func deployK8sEndpoint(ctx context.Context, ingressName, svcName string, port model.Port, s *model.Stack, c *ingresses.Client) error {

	// create a new endpoint for this port ingress deployment
	endpoint := model.Endpoint{
		Labels:      translateLabels(svcName, s),
		Annotations: translateAnnotations(s.Services[svcName]),
		Rules: []model.EndpointRule{
			{
				Path:    "/",
				Service: svcName,
				Port:    port.ContainerPort,
			},
		},
	}
	// add specific stack labels
	if _, ok := endpoint.Labels[model.StackNameLabel]; !ok {
		endpoint.Labels[model.StackNameLabel] = format.ResourceK8sMetaString(s.Name)
	}
	if _, ok := endpoint.Labels[model.StackEndpointNameLabel]; !ok {
		endpoint.Labels[model.StackEndpointNameLabel] = ingressName
	}

	translateOptions := &ingresses.TranslateOptions{
		Name:      format.ResourceK8sMetaString(s.Name),
		Namespace: s.Namespace,
	}
	ingress := ingresses.Translate(ingressName, endpoint, translateOptions)

	// check for labels collision in the case of a compose - before creation or update (deploy)
	if skipIngressDeployForStackNameLabel(ctx, c, ingress) {
		return nil
	}
	return c.Deploy(ctx, ingress)
}

func canSvcBeDeployed(ctx context.Context, stack *model.Stack, svcName string, client kubernetes.Interface, config *rest.Config) bool {
	for dependentSvc, condition := range stack.Services[svcName].DependsOn {
		if !isSvcReady(ctx, stack, dependentSvc, condition, client, config) {
			oktetoLog.Infof("Service %s can not be deployed due to %s", svcName, dependentSvc)
			return false
		}
	}
	return true
}

func getServicesWithFailedProbes(ctx context.Context, stack *model.Stack, svcName string, client kubernetes.Interface) map[string]string {
	svc := stack.Services[svcName]
	dependingServices := make([]string, 0)
	for dependingSvc, condition := range svc.DependsOn {
		if stack.Services[dependingSvc].Healtcheck != nil && condition.Condition == model.DependsOnServiceHealthy {
			dependingServices = append(dependingServices, dependingSvc)
		}
	}
	failedServices := make(map[string]string)
	for _, dependingSvc := range dependingServices {

		if healthcheckFailure := pods.GetHealthcheckFailure(ctx, stack.Namespace, dependingSvc, stack.Name, client); healthcheckFailure != "" {
			failedServices[dependingSvc] = healthcheckFailure
		}
	}
	return failedServices
}

func getErrorDueToRestartLimit(ctx context.Context, stack *model.Stack, svcName string, client kubernetes.Interface) error {
	svc := stack.Services[svcName]
	for dependingSvc := range svc.DependsOn {
		svcLabels := map[string]string{model.StackNameLabel: format.ResourceK8sMetaString(stack.Name), model.StackServiceNameLabel: dependingSvc}
		p, err := pods.GetBySelector(ctx, stack.Namespace, svcLabels, client)
		if err != nil {
			oktetoLog.Infof("could not get pod of svc '%s': %s", dependingSvc, err)
			continue
		}
		totalRestarts := 0
		for _, cStatus := range p.Status.ContainerStatuses {
			totalRestarts += int(cStatus.RestartCount)
		}
		maxSvcRestarts := stack.Services[dependingSvc].BackOffLimit
		if maxSvcRestarts == 0 {
			maxSvcRestarts = maxRestartsToConsiderFailed
		}
		if int32(totalRestarts) >= maxSvcRestarts {
			return fmt.Errorf("Service '%s' has been restarted %d times. Please check the logs and try again", dependingSvc, totalRestarts)
		}
	}

	return nil
}

func getDependingFailedJobs(ctx context.Context, stack *model.Stack, svcName string, client kubernetes.Interface) []string {
	svc := stack.Services[svcName]
	dependingJobs := make([]string, 0)
	for dependingSvc := range svc.DependsOn {
		if stack.Services[dependingSvc].IsJob() {
			dependingJobs = append(dependingJobs, dependingSvc)
		}
	}
	failedJobs := make([]string, 0)
	for _, jobName := range dependingJobs {
		if jobs.IsFailed(ctx, stack.Namespace, jobName, client) {
			failedJobs = append(failedJobs, jobName)
		}
	}
	return failedJobs
}

func isSvcReady(ctx context.Context, stack *model.Stack, dependentSvcName string, condition model.DependsOnConditionSpec, client kubernetes.Interface, config *rest.Config) bool {
	svc := stack.Services[dependentSvcName]

	switch condition.Condition {
	case model.DependsOnServiceRunning:
		return isSvcRunning(ctx, svc, stack.Namespace, dependentSvcName, client)
	case model.DependsOnServiceHealthy:
		return isSvcHealthy(ctx, stack, dependentSvcName, client, config)
	case model.DependsOnServiceCompleted:
		if jobs.IsSuccedded(ctx, stack.Namespace, dependentSvcName, client) {
			return true
		}
	}
	return false
}

func getPodName(ctx context.Context, stack *model.Stack, svcName string, client kubernetes.Interface) string {
	svcLabels := map[string]string{model.StackNameLabel: format.ResourceK8sMetaString(stack.Name), model.StackServiceNameLabel: svcName}

	p, err := pods.GetBySelector(ctx, stack.Namespace, svcLabels, client)
	if err != nil {
		return ""
	}
	return p.Name
}

func isSvcRunning(ctx context.Context, svc *model.Service, namespace, svcName string, client kubernetes.Interface) bool {

	switch {
	case svc.IsDeployment():
		if deployments.IsRunning(ctx, namespace, svcName, client) {
			return true
		}
	case svc.IsStatefulset():
		if statefulsets.IsRunning(ctx, namespace, svcName, client) {
			return true
		}
	case svc.IsJob():
		if jobs.IsRunning(ctx, namespace, svcName, client) {
			return true
		}
	}
	return false
}

func isSvcHealthy(ctx context.Context, stack *model.Stack, svcName string, client kubernetes.Interface, config *rest.Config) bool {
	svc := stack.Services[svcName]
	if !isSvcRunning(ctx, svc, stack.Namespace, svcName, client) {
		return false
	}
	if svc.Healtcheck != nil {
		return true
	} else {
		return isAnyPortAvailable(ctx, svc, stack, svcName, client, config)
	}
}

func isAnyPortAvailable(ctx context.Context, svc *model.Service, stack *model.Stack, svcName string, client kubernetes.Interface, config *rest.Config) bool {
	forwarder := forwardK8s.NewPortForwardManager(ctx, model.Localhost, config, client, stack.Namespace)
	podName := getPodName(ctx, stack, svcName, client)
	if podName == "" {
		return false
	}
	portsToTest := make([]int, 0)
	for _, p := range svc.Ports {
		port, err := model.GetAvailablePort(model.Localhost)
		if err != nil {
			continue
		}
		portsToTest = append(portsToTest, port)
		if err := forwarder.Add(forward.Forward{Local: port, Remote: int(p.ContainerPort)}); err != nil {
			continue
		}
	}
	if err := forwarder.Start(podName, stack.Namespace); err != nil {
		oktetoLog.Infof("could not start port-forward: %s", err)
	}
	defer forwarder.Stop()
	for _, port := range portsToTest {
		p := strconv.Itoa(port)
		url := net.JoinHostPort(model.Localhost, p)
		_, err := net.Dial("tcp", url)
		if err != nil {
			continue
		}
		return true
	}
	return false
}

func deployK8sService(ctx context.Context, svcName string, s *model.Stack, c kubernetes.Interface) error {
	svcK8s := translateService(svcName, s)
	old, err := services.Get(ctx, svcName, s.Namespace, c)
	if err != nil {
		if !oktetoErrors.IsNotFound(err) {
			return fmt.Errorf("error getting service '%s': %w", svcName, err)
		}
		if err := services.Deploy(ctx, svcK8s, c); err != nil {
			return err
		}
		oktetoLog.Success("Kubernetes service '%s' created", svcName)
		return nil
	}

	if old.GetLabels()[model.StackNameLabel] == "" {
		oktetoLog.Warning("skipping deploy of kubernetes service %s due to name collision: the service '%s' was running before deploying your compose", svcName, svcName)
		return nil
	}

	if old.GetLabels()[model.StackNameLabel] != svcK8s.GetLabels()[model.StackNameLabel] {
		oktetoLog.Warning("skipping creation of kubernetes '%s' due to name collision with endpoint in compose '%s'", svcName, old.GetLabels()[model.StackNameLabel])
		return nil
	}

	svcK8s.ObjectMeta.ResourceVersion = old.ObjectMeta.ResourceVersion
	if err := services.Deploy(ctx, svcK8s, c); err != nil {
		return err
	}
	oktetoLog.Success("Kubernetes service '%s' updated", svcName)
	return nil
}

func deployDeployment(ctx context.Context, svcName string, s *model.Stack, c kubernetes.Interface) (bool, error) {
	d := translateDeployment(svcName, s)
	old, err := c.AppsV1().Deployments(s.Namespace).Get(ctx, svcName, metav1.GetOptions{})
	if err != nil && !oktetoErrors.IsNotFound(err) {
		return false, fmt.Errorf("error getting deployment of service '%s': %s", svcName, err.Error())
	}
	isNewDeployment := old == nil || old.Name == ""
	if !isNewDeployment {
		if old.Labels[model.StackNameLabel] == "" {
			return false, fmt.Errorf("skipping deploy of deployment '%s' due to name collision with pre-existing deployment", svcName)
		}
		// PR 2742 https://github.com/okteto/okteto/pull/2742
		// we are introducing this check for the old stack label as we resolved the bug
		// when the stack is under an .okteto folder, this was the name for the dev environment
		// for those users which will have a dev environment deployed with old version
		// when re-deploying we switch the name for the environment and we have to move the resources to the new name
		if old.Labels[model.StackNameLabel] != format.ResourceK8sMetaString(s.Name) && old.Labels[model.StackNameLabel] != "okteto" {
			return false, fmt.Errorf("skipping deploy of deployment '%s' due to name collision with deployment in compose '%s'", svcName, old.Labels[model.StackNameLabel])
		}
		if v, ok := old.Labels[model.DeployedByLabel]; ok {
			d.Labels[model.DeployedByLabel] = v
			if old.Labels[model.StackNameLabel] == "okteto" {
				d.Labels[model.DeployedByLabel] = format.ResourceK8sMetaString(s.Name)
			}
		}
	}

	if !isNewDeployment && old.Labels[model.StackNameLabel] == "okteto" {
		if err := deployments.Destroy(ctx, old.Name, old.Namespace, c); err != nil {
			return false, fmt.Errorf("error updating deployment of service '%s': %s", svcName, err.Error())
		}
		if _, err := deployments.Deploy(ctx, d, c); err != nil {
			return false, fmt.Errorf("error updating deployment of service '%s': %s", svcName, err.Error())
		}
		return isNewDeployment, nil
	}

	if _, err := deployments.Deploy(ctx, d, c); err != nil {
		if isNewDeployment {
			return false, fmt.Errorf("error creating deployment of service '%s': %s", svcName, err.Error())
		}
		return false, fmt.Errorf("error updating deployment of service '%s': %s", svcName, err.Error())
	}

	return isNewDeployment, nil
}

func deployStatefulSet(ctx context.Context, svcName string, s *model.Stack, c kubernetes.Interface) (bool, error) {
	sfs := translateStatefulSet(svcName, s)
	old, err := c.AppsV1().StatefulSets(s.Namespace).Get(ctx, svcName, metav1.GetOptions{})
	if err != nil && !oktetoErrors.IsNotFound(err) {
		return false, fmt.Errorf("error getting statefulset of service '%s': %s", svcName, err.Error())
	}
	if old == nil || old.Name == "" {
		if _, err := statefulsets.Deploy(ctx, sfs, c); err != nil {
			return false, fmt.Errorf("error creating statefulset of service '%s': %s", svcName, err.Error())
		}
		return true, nil
	}

	if old.Labels[model.StackNameLabel] == "" {
		return false, fmt.Errorf("skipping deploy of statefulset '%s' due to name collision with pre-existing statefulset", svcName)
	}
	if old.Labels[model.StackNameLabel] != format.ResourceK8sMetaString(s.Name) && old.Labels[model.StackNameLabel] != "okteto" {
		return false, fmt.Errorf("skipping deploy of statefulset '%s' due to name collision with statefulset in compose '%s'", svcName, old.Labels[model.StackNameLabel])
	}
	if v, ok := old.Labels[model.DeployedByLabel]; ok {
		sfs.Labels[model.DeployedByLabel] = v
		if old.Labels[model.StackNameLabel] == "okteto" {
			sfs.Labels[model.DeployedByLabel] = format.ResourceK8sMetaString(s.Name)
		}
	}
	if _, err := statefulsets.Deploy(ctx, sfs, c); err != nil {
		if !strings.Contains(err.Error(), "Forbidden: updates to statefulset spec") {
			return false, fmt.Errorf("error updating statefulset of service '%s': %s", svcName, err.Error())
		}
		if err := statefulsets.Destroy(ctx, sfs.Name, sfs.Namespace, c); err != nil {
			return false, fmt.Errorf("error updating statefulset of service '%s': %s", svcName, err.Error())
		}
		if _, err := statefulsets.Deploy(ctx, sfs, c); err != nil {
			return false, fmt.Errorf("error updating statefulset of service '%s': %s", svcName, err.Error())
		}
	}

	return false, nil
}

func deployJob(ctx context.Context, svcName string, s *model.Stack, c kubernetes.Interface) (bool, error) {
	job := translateJob(svcName, s)
	old, err := c.BatchV1().Jobs(s.Namespace).Get(ctx, svcName, metav1.GetOptions{})
	if err != nil && !oktetoErrors.IsNotFound(err) {
		return false, fmt.Errorf("error getting job of service '%s': %s", svcName, err.Error())
	}
	isNewJob := old == nil || old.Name == ""
	if !isNewJob {
		if old.Labels[model.StackNameLabel] == "" {
			return false, fmt.Errorf("skipping deploy of job '%s' due to name collision with pre-existing job", svcName)
		}
		if old.Labels[model.StackNameLabel] != format.ResourceK8sMetaString(s.Name) && old.Labels[model.StackNameLabel] != "okteto" {
			return false, fmt.Errorf("skipping deploy of job '%s' due to name collision with job in stack '%s'", svcName, old.Labels[model.StackNameLabel])
		}
	}

	if isNewJob {
		if err := jobs.Create(ctx, job, c); err != nil {
			return false, fmt.Errorf("error creating job of service '%s': %s", svcName, err.Error())
		}
	} else {
		if err := jobs.Update(ctx, job, c); err != nil {
			return false, fmt.Errorf("error updating job of service '%s': %s", svcName, err.Error())
		}
	}
	return isNewJob, nil
}

func deployVolume(ctx context.Context, volumeName string, s *model.Stack, c kubernetes.Interface) error {
	pvc := translatePersistentVolumeClaim(volumeName, s)

	old, err := c.CoreV1().PersistentVolumeClaims(s.Namespace).Get(ctx, pvc.Name, metav1.GetOptions{})
	if err != nil && !oktetoErrors.IsNotFound(err) {
		return fmt.Errorf("error getting volume '%s': %s", pvc.Name, err.Error())
	}
	if old == nil || old.Name == "" {
		if err := volumes.Create(ctx, &pvc, c); err != nil {
			return fmt.Errorf("error creating volume '%s': %s", pvc.Name, err.Error())
		}
		oktetoLog.Success("Volume '%s' created", volumeName)
	} else {
		if old.Labels[model.StackNameLabel] == "" {
			oktetoLog.Warning("skipping creation of volume '%s' due to name collision with pre-existing volume", pvc.Name)
			return nil
		}
		if old.Labels[model.StackNameLabel] != format.ResourceK8sMetaString(s.Name) && old.Labels[model.StackNameLabel] != "okteto" {
			oktetoLog.Warning("skipping creation of volume '%s' due to name collision with volume in stack '%s'", pvc.Name, old.Labels[model.StackNameLabel])
			return nil
		}

		old.Spec.Resources.Requests["storage"] = pvc.Spec.Resources.Requests["storage"]
		for key, value := range pvc.Labels {
			old.Labels[key] = value
		}
		for key, value := range pvc.Annotations {
			old.Annotations[key] = value
		}
		if pvc.Spec.StorageClassName != nil {
			old.Spec.StorageClassName = pvc.Spec.StorageClassName
		}

		if err := volumes.Update(ctx, old, c); err != nil {
			if strings.Contains(err.Error(), "spec.resources.requests.storage: Forbidden: field can not be less than previous value") {
				return fmt.Errorf("error updating volume '%s': Volume size can not be less than previous value", old.Name)
			}
			return fmt.Errorf("error updating volume '%s': %s", old.Name, err.Error())
		}
		oktetoLog.Success("Volume '%s' updated", volumeName)
	}
	return nil
}

func waitForPodsToBeRunning(ctx context.Context, s *model.Stack, c kubernetes.Interface) error {
	var numPods int32 = 0
	for _, svc := range s.Services {
		numPods += svc.Replicas
	}

	ticker := time.NewTicker(100 * time.Millisecond)
	timeout := time.Now().Add(600 * time.Second)

	selector := map[string]string{model.StackNameLabel: format.ResourceK8sMetaString(s.Name)}
	for time.Now().Before(timeout) {
		<-ticker.C
		pendingPods := numPods
		podList, err := pods.ListBySelector(ctx, s.Namespace, selector, c)
		if err != nil {
			return err
		}
		for i := range podList {
			if podList[i].Status.Phase == apiv1.PodRunning || podList[i].Status.Phase == apiv1.PodSucceeded {
				pendingPods--
			}
			if podList[i].Status.Phase == apiv1.PodFailed {
				return fmt.Errorf("service '%s' has failed. Please check for errors and try again", podList[i].Labels[model.StackServiceNameLabel])
			}
		}
		if pendingPods == 0 {
			return nil
		}
	}
	return fmt.Errorf("kubernetes is taking too long to create your stack. Please check for errors and try again")
}

func DisplayWarnings(s *model.Stack) {
	DisplayNotSupportedFieldsWarnings(model.GroupWarningsBySvc(s.Warnings.NotSupportedFields))
	DisplayVolumeMountWarnings(s.Warnings.VolumeMountWarnings)
	DisplaySanitizedServicesWarnings(s.Warnings.SanitizedServices)
}

func DisplayNotSupportedFieldsWarnings(warnings []string) {
	if len(warnings) > 0 {
		if len(warnings) == 1 {
			oktetoLog.Warning("'%s' field is not currently supported and will be ignored.", warnings[0])
		} else {
			notSupportedFields := strings.Join(model.GroupWarningsBySvc(warnings), "\n  - ")
			oktetoLog.Warning("The following fields are not currently supported and will be ignored: \n  - %s", notSupportedFields)
		}
		oktetoLog.Yellow("Help us to decide which fields to implement next by filing an issue in https://github.com/okteto/okteto/issues/new")
	}
}

func DisplayVolumeMountWarnings(warnings []string) {
	for _, warning := range warnings {
		oktetoLog.Warning(warning)
	}
}

func DisplaySanitizedServicesWarnings(previousToNewNameMap map[string]string) {
	for previousName, newName := range previousToNewNameMap {
		oktetoLog.Warning("Service '%s' specified in compose file has been sanitized into '%s'. This may affect discovery service.", previousName, newName)
	}
}

func addImageMetadataToStack(s *model.Stack, options *StackDeployOptions) {
	for _, svcName := range options.ServicesToDeploy {
		svc := s.Services[svcName]
		addImageMetadataToSvc(svc)
	}

}

func addImageMetadataToSvc(svc *model.Service) {
	if svc.Image != "" {
		reg := registry.NewOktetoRegistry(okteto.Config{})
		imageMetadata, err := reg.GetImageMetadata(svc.Image)
		if err != nil {
			oktetoLog.Infof("could not add image metadata: %w", err)
			return
		}

		if reg.IsOktetoRegistry(svc.Image) {
			svc.Image = imageMetadata.Image
		}
		for _, port := range imageMetadata.Ports {
			if !model.IsAlreadyAdded(port, svc.Ports) {
				svc.Ports = append(svc.Ports, model.Port{ContainerPort: port.ContainerPort, Protocol: port.Protocol})
			}
		}
	}
}

func validateServicesToDeploy(ctx context.Context, s *model.Stack, options *StackDeployOptions, c kubernetes.Interface) error {
	if err := ValidateDefinedServices(s, options.ServicesToDeploy); err != nil {
		return err
	}
	if !options.InsidePipeline {
		options.ServicesToDeploy = AddDependentServicesIfNotPresent(ctx, s, options.ServicesToDeploy, c)
	}
	return nil
}

// ValidateDefinedServices checks that the services to deploy are in the compose file
func ValidateDefinedServices(s *model.Stack, servicesToDeploy []string) error {
	for _, svcToDeploy := range servicesToDeploy {
		if _, ok := s.Services[svcToDeploy]; !ok {
			definedSvcs := make([]string, 0)
			for svcName := range s.Services {
				definedSvcs = append(definedSvcs, svcName)
			}
			return fmt.Errorf("service '%s' is not defined. Defined services are: [%s]", svcToDeploy, strings.Join(definedSvcs, ", "))
		}
	}
	if err := s.Services.ValidateDependsOn(servicesToDeploy); err != nil {
		return err
	}
	return nil
}

// AddDependentServicesIfNotPresent adds dependands services to deploy
func AddDependentServicesIfNotPresent(ctx context.Context, s *model.Stack, svcsToDeploy []string, c kubernetes.Interface) []string {
	initialSvcsToDeploy := svcsToDeploy
	svcsToDeployWithDependencies := addDependentServices(ctx, s, svcsToDeploy, c)
	if len(initialSvcsToDeploy) != len(svcsToDeploy) {
		added := getAddedSvcs(initialSvcsToDeploy, svcsToDeployWithDependencies)

		oktetoLog.Warning("The following services need to be deployed because the services passed as arguments depend on them: [%s]", strings.Join(added, ", "))
	}
	return svcsToDeployWithDependencies
}

func addDependentServices(ctx context.Context, s *model.Stack, svcsToDeploy []string, c kubernetes.Interface) []string {
	initialLength := len(svcsToDeploy)
	svcsToDeploySet := map[string]bool{}
	for _, svc := range svcsToDeploy {
		svcsToDeploySet[svc] = true
	}
	for _, svcToDeploy := range svcsToDeploy {
		for dependentSvc := range s.Services[svcToDeploy].DependsOn {
			if _, ok := svcsToDeploySet[dependentSvc]; ok {
				continue
			}
			if !isSvcRunning(ctx, s.Services[dependentSvc], s.Namespace, dependentSvc, c) {
				svcsToDeploy = append(svcsToDeploy, dependentSvc)
				svcsToDeploySet[dependentSvc] = true
			}
		}
	}
	if initialLength != len(svcsToDeploy) {
		return addDependentServices(ctx, s, svcsToDeploy, c)
	}
	return svcsToDeploy
}

func getAddedSvcs(initialSvcsToDeploy, svcsToDeployWithDependencies []string) []string {
	initialSvcsToDeploySet := map[string]bool{}
	for _, svc := range initialSvcsToDeploy {
		initialSvcsToDeploySet[svc] = true
	}
	added := []string{}
	for _, svcName := range svcsToDeployWithDependencies {
		if _, ok := initialSvcsToDeploySet[svcName]; ok {
			added = append(added, svcName)
		}
	}
	return added
}<|MERGE_RESOLUTION|>--- conflicted
+++ resolved
@@ -252,11 +252,7 @@
 	}
 	if old != nil {
 		if old.GetLabels()[model.StackNameLabel] == "" {
-<<<<<<< HEAD
-			oktetoLog.Warning("skipping deploy of %s due to name collision: the ingress '%s' was running before deploying your compose", old.GetName(), ingress.GetName())
-=======
 			oktetoLog.Warning("skipping deploy of %s due to name collision: the ingress '%s' was running before deploying your compose", old.GetName(), old.GetName())
->>>>>>> 64cc4a67
 			return true
 		}
 		if old.GetLabels()[model.StackNameLabel] != ingress.GetLabels()[model.StackNameLabel] {
