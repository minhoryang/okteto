--- conflicted
+++ resolved
@@ -1,13 +1,11 @@
 package build
 
 import (
-<<<<<<< HEAD
+
 	"bytes"
 	"fmt"
 	"log"
 	"os"
-=======
->>>>>>> 4c6f00b0
 	"path/filepath"
 	"reflect"
 	"strings"
@@ -166,13 +164,8 @@
 			isOkteto: true,
 			expected: &types.BuildOptions{
 				OutputMode: oktetoLog.TTYFormat,
-<<<<<<< HEAD
 				Tag:        "okteto.dev/movies-service:okteto",
 				File:       "CustomDockerfile",
-=======
-				Tag:        "okteto.dev/movies-service:okteto-with-volume-mounts",
-				File:       filepath.Join("service", "CustomDockerfile"),
->>>>>>> 4c6f00b0
 				Target:     "build",
 				Path:       "service",
 				CacheFrom:  []string{"cache-image"},
