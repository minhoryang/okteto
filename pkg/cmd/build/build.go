// Copyright 2023 The Okteto Authors
// Licensed under the Apache License, Version 2.0 (the "License");
// you may not use this file except in compliance with the License.
// You may obtain a copy of the License at
//
// http://www.apache.org/licenses/LICENSE-2.0
//
// Unless required by applicable law or agreed to in writing, software
// distributed under the License is distributed on an "AS IS" BASIS,
// WITHOUT WARRANTIES OR CONDITIONS OF ANY KIND, either express or implied.
// See the License for the specific language governing permissions and
// limitations under the License.

package build

import (
	"bufio"
	"context"
	"fmt"
	"os"
	"path/filepath"
	"strings"

	"github.com/docker/docker/api/types/versions"
	"github.com/docker/docker/client"
	"github.com/okteto/okteto/pkg/analytics"
	"github.com/okteto/okteto/pkg/config"
	"github.com/okteto/okteto/pkg/constants"
	oktetoErrors "github.com/okteto/okteto/pkg/errors"
	"github.com/okteto/okteto/pkg/filesystem"
	"github.com/okteto/okteto/pkg/format"
	oktetoLog "github.com/okteto/okteto/pkg/log"
	"github.com/okteto/okteto/pkg/model"
	"github.com/okteto/okteto/pkg/okteto"
	reg2 "github.com/okteto/okteto/pkg/registry"
	"github.com/okteto/okteto/pkg/types"
	"github.com/pkg/errors"
)

const (
	warningDockerfilePath   string = "Build '%s': Dockerfile '%s' is not in a relative path to context '%s'"
	doubleDockerfileWarning string = "Build '%s': Two Dockerfiles discovered in both the root and context path, defaulting to '%s/%s'"
)

// OktetoBuilderInterface runs the build of an image
type OktetoBuilderInterface interface {
	Run(ctx context.Context, buildOptions *types.BuildOptions) error
}

// OktetoBuilder runs the build of an image
type OktetoBuilder struct{}

// OktetoRegistryInterface checks if an image is at the registry
type OktetoRegistryInterface interface {
	GetImageTagWithDigest(imageTag string) (string, error)
}

// Run runs the build sequence
func (*OktetoBuilder) Run(ctx context.Context, buildOptions *types.BuildOptions) error {
	buildOptions.OutputMode = setOutputMode(buildOptions.OutputMode)
	if okteto.Context().Builder == "" {
		if err := buildWithDocker(ctx, buildOptions); err != nil {
			return err
		}
	} else {
		if err := buildWithOkteto(ctx, buildOptions); err != nil {
			return err
		}
	}
	return nil
}

func setOutputMode(outputMode string) string {
	if outputMode != "" {
		return outputMode
	}
	switch os.Getenv(model.BuildkitProgressEnvVar) {
	case oktetoLog.PlainFormat:
		return oktetoLog.PlainFormat
	case oktetoLog.JSONFormat:
		return oktetoLog.PlainFormat
	default:
		return oktetoLog.TTYFormat
	}

}

func buildWithOkteto(ctx context.Context, buildOptions *types.BuildOptions) error {
	oktetoLog.Infof("building your image on %s", okteto.Context().Builder)
	buildkitClient, err := getBuildkitClient(ctx)
	if err != nil {
		return err
	}

	if buildOptions.File != "" {
		buildOptions.File, err = GetDockerfile(buildOptions.File)
		if err != nil {
			return err
		}
		defer os.Remove(buildOptions.File)
	}

	if buildOptions.Tag != "" {
		err = validateImage(buildOptions.Tag)
		if err != nil {
			return err
		}
	}

	imageCtrl := reg2.NewImageCtrl(okteto.Config{})
	if okteto.IsOkteto() {
		buildOptions.Tag = imageCtrl.ExpandOktetoDevRegistry(buildOptions.Tag)
		buildOptions.Tag = imageCtrl.ExpandOktetoGlobalRegistry(buildOptions.Tag)
		for i := range buildOptions.CacheFrom {
			buildOptions.CacheFrom[i] = imageCtrl.ExpandOktetoDevRegistry(buildOptions.CacheFrom[i])
			buildOptions.CacheFrom[i] = imageCtrl.ExpandOktetoGlobalRegistry(buildOptions.CacheFrom[i])
		}
		if buildOptions.ExportCache != "" {
			buildOptions.ExportCache = imageCtrl.ExpandOktetoDevRegistry(buildOptions.ExportCache)
			buildOptions.ExportCache = imageCtrl.ExpandOktetoGlobalRegistry(buildOptions.ExportCache)
		}
	}

	// create a temp folder - this will be remove once the build has finished
	secretTempFolder := filepath.Join(config.GetOktetoHome(), ".secret")
	if err := os.MkdirAll(secretTempFolder, 0700); err != nil {
		return fmt.Errorf("failed to create %s: %s", secretTempFolder, err)
	}
	defer os.RemoveAll(secretTempFolder)

	// inject secrets to buildkit from temp folder
	if err := parseTempSecrets(secretTempFolder, buildOptions); err != nil {
		return err
	}

	opt, err := getSolveOpt(buildOptions)
	if err != nil {
		return errors.Wrap(err, "failed to create build solver")
	}

	err = solveBuild(ctx, buildkitClient, opt, buildOptions.OutputMode)
	if err != nil {
		oktetoLog.Infof("Failed to build image: %s", err.Error())
	}
	if isTransientError(err) {
		oktetoLog.Yellow(`Failed to push '%s' to the registry:
  %s,
  Retrying ...`, buildOptions.Tag, err.Error())
		success := true
		err := solveBuild(ctx, buildkitClient, opt, buildOptions.OutputMode)
		if err != nil {
			success = false
			oktetoLog.Infof("Failed to build image: %s", err.Error())
		}
		err = getErrorMessage(err, buildOptions.Tag)
		analytics.TrackBuildTransientError(okteto.Context().Builder, success)
		return err
	}

	if err == nil && buildOptions.Tag != "" {
		if _, err := reg2.NewOktetoRegistry(okteto.Config{}).GetImageTagWithDigest(buildOptions.Tag); err != nil {
			oktetoLog.Yellow(`Failed to push '%s' metadata to the registry:
	  %s,
	  Retrying ...`, buildOptions.Tag, err.Error())
			success := true
			err := solveBuild(ctx, buildkitClient, opt, buildOptions.OutputMode)
			if err != nil {
				success = false
				oktetoLog.Infof("Failed to build image: %s", err.Error())
			}
			err = getErrorMessage(err, buildOptions.Tag)
			analytics.TrackBuildPullError(okteto.Context().Builder, success)
			return err
		}
	}

	err = getErrorMessage(err, buildOptions.Tag)
	return err
}

// https://github.com/docker/cli/blob/56e5910181d8ac038a634a203a4f3550bb64991f/cli/command/image/build.go#L209
func buildWithDocker(ctx context.Context, buildOptions *types.BuildOptions) error {

	cli, err := client.NewClientWithOpts(client.FromEnv, client.WithAPIVersionNegotiation())
	if err != nil {
		return err
	}
	if versions.GreaterThanOrEqualTo(cli.ClientVersion(), "1.39") {
		err = buildWithDockerDaemonBuildkit(ctx, buildOptions, cli)
		if err != nil {
			return translateDockerErr(err)
		}
	} else {
		err = buildWithDockerDaemon(ctx, buildOptions, cli)
		if err != nil {
			return translateDockerErr(err)
		}
	}
	if buildOptions.Tag != "" {
		return pushImage(ctx, buildOptions.Tag, cli)
	}
	return nil
}

func validateImage(imageTag string) error {
	reg := reg2.NewOktetoRegistry(okteto.Config{})
	if strings.HasPrefix(imageTag, okteto.Context().Registry) && strings.Count(imageTag, "/") == 2 {
		return nil
	}
	if (reg.IsOktetoRegistry(imageTag)) && strings.Count(imageTag, "/") != 1 {
		prefix := constants.DevRegistry
<<<<<<< HEAD
		if strings.HasPrefix(imageTag, constants.GlobalRegistry) {
=======
		if reg.IsGlobalRegistry(imageTag) {
>>>>>>> 3e00a5f7
			prefix = constants.GlobalRegistry
		}
		return oktetoErrors.UserError{
			E:    fmt.Errorf("'%s' isn't a valid image tag", imageTag),
			Hint: fmt.Sprintf("The Okteto Registry syntax is: '%s/image_name'", prefix),
		}
	}
	return nil
}

func translateDockerErr(err error) error {
	if err == nil {
		return nil
	}
	if strings.HasPrefix(err.Error(), "failed to dial gRPC: cannot connect to the Docker daemon") {
		return oktetoErrors.UserError{
			E:    fmt.Errorf("cannot connect to Docker Daemon"),
			Hint: "Please start the Docker Daemon or configure a builder endpoint with 'okteto context --builder BUILDKIT_URL",
		}
	}
	return err
}

// OptsFromBuildInfo returns the parsed options for the build from the manifest
func OptsFromBuildInfo(manifestName, svcName string, b *model.BuildInfo, o *types.BuildOptions) *types.BuildOptions {
	if o == nil {
		o = &types.BuildOptions{}
	}
	if o.Target != "" {
		b.Target = o.Target
	}
	if len(o.CacheFrom) != 0 {
		b.CacheFrom = o.CacheFrom
	}
	if o.Tag != "" {
		b.Image = o.Tag
	}

	// manifestName can be not sanitized when option name is used at deploy
	sanitizedName := format.ResourceK8sMetaString(manifestName)
	if okteto.Context().IsOkteto && b.Image == "" {
		// if flag --global, point to global registry
		targetRegistry := constants.DevRegistry
		if o != nil && o.BuildToGlobal {
			targetRegistry = constants.GlobalRegistry
		}
		b.Image = fmt.Sprintf("%s/%s-%s:%s", targetRegistry, sanitizedName, svcName, model.OktetoDefaultImageTag)
		if len(b.VolumesToInclude) > 0 {
			b.Image = fmt.Sprintf("%s/%s-%s:%s", targetRegistry, sanitizedName, svcName, model.OktetoImageTagWithVolumes)
		}
	}

	file := b.Dockerfile
	if b.Context != "" && b.Dockerfile != "" {
		file = extractFromContextAndDockerfile(b.Context, b.Dockerfile, svcName)
	}

	reg := reg2.NewOktetoRegistry(okteto.Config{})
	if reg.IsOktetoRegistry(b.Image) {
		defaultBuildArgs := map[string]string{
			model.OktetoContextEnvVar:   okteto.Context().Name,
			model.OktetoNamespaceEnvVar: okteto.Context().Namespace,
		}

		for _, e := range b.Args {
			if _, exists := defaultBuildArgs[e.Name]; !exists {
				continue
			}
			// we don't want to replace build arguments that were already set by the user
			delete(defaultBuildArgs, e.Name)
		}

		for key, val := range defaultBuildArgs {
			if val == "" {
				continue
			}

			b.Args = append(b.Args, model.BuildArg{
				Name: key, Value: val,
			})
		}
	}

	opts := &types.BuildOptions{
		CacheFrom:   b.CacheFrom,
		Target:      b.Target,
		Path:        b.Context,
		Tag:         b.Image,
		File:        file,
		BuildArgs:   model.SerializeBuildArgs(b.Args),
		NoCache:     o.NoCache,
		ExportCache: b.ExportCache,
	}

	// if secrets are present at the cmd flag, copy them to opts.Secrets
	if o.Secrets != nil {
		opts.Secrets = o.Secrets
	}
	// add to the build the secrets from the manifest build
	for id, src := range b.Secrets {
		opts.Secrets = append(opts.Secrets, fmt.Sprintf("id=%s,src=%s", id, src))
	}

	outputMode := oktetoLog.GetOutputFormat()
	if o != nil && o.OutputMode != "" {
		outputMode = o.OutputMode
	}
	opts.OutputMode = setOutputMode(outputMode)

	return opts
}

func extractFromContextAndDockerfile(context, dockerfile, svcName string) string {
	if filepath.IsAbs(dockerfile) {
		return dockerfile
	}

	joinPath := filepath.Join(context, dockerfile)
	if !filesystem.FileExistsAndNotDir(joinPath) {
		oktetoLog.Warning(fmt.Sprintf(warningDockerfilePath, svcName, dockerfile, context))
		return dockerfile
	}

	if joinPath != filepath.Clean(dockerfile) && filesystem.FileExistsAndNotDir(dockerfile) {
		oktetoLog.Warning(fmt.Sprintf(doubleDockerfileWarning, svcName, context, dockerfile))
	}

	return joinPath
}

// GetVolumesToInclude checks if the path exists, if it doesn't it skip it
func GetVolumesToInclude(volumesToInclude []model.StackVolume) []model.StackVolume {
	result := []model.StackVolume{}
	for _, p := range volumesToInclude {
		if _, err := os.Stat(p.LocalPath); err == nil {
			result = append(result, p)
		}
	}
	return result
}

// parseTempSecrets reads the content of the src of a secret and replaces the envs to mount into dockerfile
func parseTempSecrets(secretTempFolder string, buildOptions *types.BuildOptions) error {
	// for each secret at buildOptions extract the src
	// read the content of the file
	// create a new file under tempFolder with the expanded content
	// replace the src of the secret with the tempSrc
	for indx, s := range buildOptions.Secrets {
		splitSecret := strings.SplitN(s, "src=", 2)
		if len(splitSecret) <= 0 {
			return fmt.Errorf("unable to get secret src")
		}
		srcFileName := strings.TrimSpace(splitSecret[1])

		// read source file
		srcFile, err := os.Open(srcFileName)
		if err != nil {
			return err
		}

		// create temp file
		tmpfile, err := os.CreateTemp(secretTempFolder, "secret-")
		if err != nil {
			return err
		}
		writer := bufio.NewWriter(tmpfile)

		sc := bufio.NewScanner(srcFile)
		for sc.Scan() {
			// expand content
			srcContent, err := model.ExpandEnv(sc.Text(), true)
			if err != nil {
				return err
			}

			// save expanded to temp file
			_, _ = writer.Write([]byte(fmt.Sprintf("%s\n", srcContent)))
			writer.Flush()
		}
		if err := tmpfile.Close(); err != nil {
			return err
		}
		if err := srcFile.Close(); err != nil {
			return err
		}
		if sc.Err() != nil {
			return sc.Err()
		}

		// replace src
		buildOptions.Secrets[indx] = fmt.Sprintf("%ssrc=%s", splitSecret[0], tmpfile.Name())
	}

	return nil
}<|MERGE_RESOLUTION|>--- conflicted
+++ resolved
@@ -209,11 +209,7 @@
 	}
 	if (reg.IsOktetoRegistry(imageTag)) && strings.Count(imageTag, "/") != 1 {
 		prefix := constants.DevRegistry
-<<<<<<< HEAD
-		if strings.HasPrefix(imageTag, constants.GlobalRegistry) {
-=======
 		if reg.IsGlobalRegistry(imageTag) {
->>>>>>> 3e00a5f7
 			prefix = constants.GlobalRegistry
 		}
 		return oktetoErrors.UserError{
