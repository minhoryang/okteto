--- conflicted
+++ resolved
@@ -31,7 +31,6 @@
 type clientInterface interface {
 	GetDigest(image string) (string, error)
 	GetImageConfig(image string) (*v1.ConfigFile, error)
-<<<<<<< HEAD
 	HasPushAccess(image string) (bool, error)
 }
 
@@ -62,27 +61,6 @@
 	return oh.config.GetUserID(), oh.config.GetToken(), nil
 }
 
-// client connects with the
-type client struct {
-	config ClientConfigInterface
-	get    func(ref name.Reference, options ...remote.Option) (*remote.Descriptor, error)
-}
-
-func newOktetoRegistryClient(config ClientConfigInterface) client {
-	return client{
-		config: config,
-		get:    remote.Get,
-=======
-}
-
-type ClientConfigInterface interface {
-	GetRegistryURL() string
-	GetUserID() string
-	GetToken() string
-	IsInsecureSkipTLSVerifyPolicy() bool
-	GetContextCertificate() (*x509.Certificate, error)
-}
-
 // client operates with the registry API
 type client struct {
 	config ClientConfigInterface
@@ -96,15 +74,6 @@
 	}
 }
 
-func (c client) getDescriptor(image string) (*remote.Descriptor, error) {
-	ref, err := name.ParseReference(image)
-	if err != nil {
-		return nil, err
->>>>>>> 3e00a5f7
-	}
-}
-
-<<<<<<< HEAD
 func (c client) getDescriptor(image string) (*remote.Descriptor, error) {
 	ref, err := name.ParseReference(image)
 	if err != nil {
@@ -132,29 +101,6 @@
 	return descriptor.Digest.String(), nil
 }
 
-=======
-	options := c.getOptions(ref)
-
-	descriptor, err := c.get(ref, options...)
-	if err != nil {
-		if c.isNotFound(err) {
-			return nil, fmt.Errorf("error getting image descriptor: %w", oktetoErrors.ErrNotFound)
-		}
-		return nil, fmt.Errorf("error getting image descriptor: %w", err)
-	}
-	return descriptor, nil
-}
-
-// GetDigest returns the digest of an image
-func (c client) GetDigest(image string) (string, error) {
-	descriptor, err := c.getDescriptor(image)
-	if err != nil {
-		return "", fmt.Errorf("error getting image digest: %w", err)
-	}
-	return descriptor.Digest.String(), nil
-}
-
->>>>>>> 3e00a5f7
 // GetImageConfig returns the config of an image
 func (c client) GetImageConfig(image string) (*v1.ConfigFile, error) {
 	descriptor, err := c.getDescriptor(image)
@@ -163,7 +109,6 @@
 	}
 
 	img, err := descriptor.Image()
-<<<<<<< HEAD
 	if err != nil {
 		return nil, fmt.Errorf("error getting image configuration: %w", err)
 	}
@@ -181,16 +126,6 @@
 	}
 	err = remote.CheckPushPermission(ref, c.getAuthHelper(ref), oktetoHttp.DefaultTransport())
 	return err == nil, err
-=======
-	if err != nil {
-		return nil, fmt.Errorf("error getting image configuration: %w", err)
-	}
-	cfg, err := img.ConfigFile()
-	if err != nil {
-		return nil, fmt.Errorf("error getting image configuration: %w", err)
-	}
-	return cfg, nil
->>>>>>> 3e00a5f7
 }
 
 func (c client) isNotFound(err error) bool {
@@ -209,14 +144,11 @@
 	return []remote.Option{c.getAuthentication(ref), c.getTransport()}
 }
 
-<<<<<<< HEAD
 func (c client) getAuthHelper(ref name.Reference) authn.Keychain {
 	helper := newOktetoHelper(c.config)
 	return authn.NewKeychainFromHelper(helper)
 }
 
-=======
->>>>>>> 3e00a5f7
 func (c client) getAuthentication(ref name.Reference) remote.Option {
 	registry := ref.Context().RegistryStr()
 	oktetoLog.Debugf("calling registry %s", registry)
@@ -231,17 +163,10 @@
 	}
 	return remote.WithAuthFromKeychain(authn.DefaultKeychain)
 }
-<<<<<<< HEAD
 
 func (c client) getTransport() remote.Option {
 	transport := oktetoHttp.DefaultTransport()
 
-=======
-
-func (c client) getTransport() remote.Option {
-	transport := oktetoHttp.DefaultTransport()
-
->>>>>>> 3e00a5f7
 	if c.config.IsInsecureSkipTLSVerifyPolicy() {
 		transport = oktetoHttp.InsecureTransport()
 	} else if cert, err := c.config.GetContextCertificate(); err == nil {
