--- conflicted
+++ resolved
@@ -104,14 +104,11 @@
 	//OktetoDivertAnnotationTemplate annotation for the okteto mutation webhook to divert a virtual service
 	OktetoDivertAnnotationTemplate = "divert.okteto.com/%s-%s"
 
-<<<<<<< HEAD
 	//OktetoHybridModeFieldValue represents the hybrid mode field value
 	OktetoHybridModeFieldValue = "hybrid"
 
 	//OktetoConfigMapVariablesField represents the field name related to variables seetion in config map
 	OktetoConfigMapVariablesField = "variables"
-=======
 	//OktetoDependencyEnvsKey the key on the conqfig map that will store OKTETO_ENV values
 	OktetoDependencyEnvsKey = "dependencyEnvs"
->>>>>>> 5f653db3
 )